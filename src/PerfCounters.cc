/* -*- Mode: C++; tab-width: 8; c-basic-offset: 2; indent-tabs-mode: nil; -*- */

#include "PerfCounters.h"

#include <dirent.h>
#include <err.h>
#include <fcntl.h>
#include <linux/perf_event.h>
#include <poll.h>
#include <pthread.h>
#include <stdio.h>
#include <stdlib.h>
#include <string.h>
#include <sys/ioctl.h>
#include <sys/syscall.h>
#include <sys/types.h>
#include <unistd.h>
#include <time.h>

#ifdef BPF
#include <bpf/libbpf.h>
#include <linux/hw_breakpoint.h>
#endif

#include <algorithm>
#include <fstream>
#include <limits>
#include <regex>
#include <string>
#include <unordered_set>

#include "Flags.h"
#include "Session.h"
#include "Task.h"
#include "core.h"
#include "kernel_metadata.h"
#include "log.h"
#include "util.h"

using namespace std;

namespace rr {

#define PERF_COUNT_RR 0x72727272L

static bool attributes_initialized;
static bool cpu_improperly_configured;
// At some point we might support multiple kinds of ticks for the same CPU arch.
// At that point this will need to become more complicated.
struct perf_event_attrs {
  // bug_flags is an architecture dependent flags to determine
  // what bugs need to be checked.
  // Current, this is simply the uarch on x86 and unused on aarch64.
  int bug_flags = 0;
  perf_event_attr ticks{};
  perf_event_attr minus_ticks{};
  perf_event_attr cycles{};
  perf_event_attr llsc_fail{};
  const char *pmu_name = nullptr;
  uint32_t pmu_flags = 0;
  uint32_t skid_size = 0;
  uint32_t ticks_min_period = 1;
  bool checked = false;
  bool has_ioc_period_bug = false;
  bool only_one_counter = false;
  bool activate_useless_counter = false;
  bool software_counter = false;
};
// If this contains more than one element, it's indexed by the CPU index.
static std::vector<perf_event_attrs> perf_attrs;
static uint32_t pmu_semantics_flags;

/*
 * Find out the cpu model using the cpuid instruction.
 *
 * A 3rd party list of CPUIDs at https://sandpile.org/x86/cpuid.htm
 *
 * Intel's up-to-date and complete list is in
 * "Volume 4: Model-Specific Registers", Chapter 2.
 * See "Intel 64 and IA-32 Architectures Software Developer Manual"
 * https://www.intel.com/content/www/us/en/developer/articles/technical/intel-sdm.html
 *
 * Alternatively you can find the recently added CPUIDs in the lighter document
 * called "Documentation Changes", navigate in table of contents to
 * "27. Updates to Chapter 2, Volume 4"
 * and then "Chapter 2 Model-Specific Registers (MSRs)"
 *
 * AMD: your best bet is https://www.amd.com/en/search/documentation/hub.html
 * Search for "revision guide Family 17h" and "Model 31h" or "Models 00h-0Fh"
 * For example "Revision Guide for AMD Family 19h Models 00h-0Fh Processors"
 * has a "Table 2" with "CPUID Values for AMD" showing the specific model and
 * revisions.
 */
enum CpuMicroarch {
  UnknownCpu,
  FirstIntel,
  IntelMerom = FirstIntel,
  IntelPenryn,
  IntelNehalem,
  IntelWestmere,
  IntelSandyBridge,
  IntelIvyBridge,
  IntelHaswell,
  IntelBroadwell,
  IntelSkylake,
  IntelSilvermont,
  IntelGoldmont,
  IntelTremont,
  IntelKabylake,
  IntelCometlake,
  IntelIcelake,
  IntelTigerlake,
  IntelRocketlake,
  IntelAlderlake,
  IntelRaptorlake,
  IntelSapphireRapid,
  IntelEmeraldRapid,
  IntelMeteorLake,
  IntelArrowLake,
  LastIntel = IntelArrowLake,
  FirstAMD,
  AMDF15 = FirstAMD,
  AMDZen,
  AMDZen2,
  AMDZen3,
  AMDZen4,
  AMDZen5,
  LastAMD = AMDZen5,
  FirstARM,
  ARMNeoverseN1 = FirstARM,
  ARMNeoverseN2,
  ARMNeoverseN3,
  ARMNeoverseE1,
  ARMNeoverseV1,
  ARMNeoverseV2,
  ARMNeoverseV3AE,
  ARMNeoverseV3,
  ARMCortexA55,
  ARMCortexA75,
  ARMCortexA76,
  ARMCortexA77,
  ARMCortexA78,
  ARMCortexX1,
  AmpereOne,
  AppleM1Icestorm,
  AppleM1Firestorm,
  AppleM2Blizzard,
  AppleM2Avalanche,
  LastARM = AppleM2Avalanche,
  Software
};

/*
 * Set if this CPU supports ticks counting retired conditional branches.
 */
#define PMU_TICKS_RCB (1<<0)

/*
 * Some CPUs turn off the whole PMU when there are no remaining events
 * scheduled (perhaps as a power consumption optimization). This can be a
 * very expensive operation, and is thus best avoided. For cpus, where this
 * is a problem, we keep a cycles counter (which corresponds to one of the
 * fixed function counters, so we don't use up a programmable PMC) that we
 * don't otherwise use, but keeps the PMU active, greatly increasing
 * performance.
 */
#define PMU_BENEFITS_FROM_USELESS_COUNTER (1<<1)

/*
 * Set if this CPU supports ticks counting all taken branches
 * (excluding interrupts, far branches, and rets).
 */
#define PMU_TICKS_TAKEN_BRANCHES (1<<3)

/*
 * Set if this CPU is known to have essentially unbounded skid,
 * i.e. the provided skid value is exceeded in rare cases.
 */
#define PMU_SKID_UNBOUNDED (1<<4)

struct PmuConfig {
  CpuMicroarch uarch;
  const char* name;
  uint64_t rcb_cntr_event;
  uint64_t minus_ticks_cntr_event;
  uint64_t llsc_cntr_event;
  uint32_t skid_size;
  uint32_t flags;
  const char* pmu_name = nullptr; // ARM only
  uint64_t cycle_event = PERF_COUNT_HW_CPU_CYCLES;
  int cycle_type = PERF_TYPE_HARDWARE;
  int event_type = PERF_TYPE_RAW;
};

// XXX please only edit this if you really know what you're doing.
// event = 0x5101c4:
// - 51 = generic PMU
// - 01 = umask for event BR_INST_RETIRED.CONDITIONAL
// - c4 = eventsel for event BR_INST_RETIRED.CONDITIONAL
// event = 0x5301cb:
// - 51 = generic PMU
// - 01 = umask for event HW_INTERRUPTS.RECEIVED
// - cb = eventsel for event HW_INTERRUPTS.RECEIVED
// See Intel 64 and IA32 Architectures Performance Monitoring Events.
// See check_events from libpfm4.
static const PmuConfig pmu_configs[] = {
  { IntelEmeraldRapid, "Intel EmeraldRapid", 0x5111c4, 0, 0, 125, PMU_TICKS_RCB },
  { IntelSapphireRapid, "Intel SapphireRapid", 0x5111c4, 0, 0, 125, PMU_TICKS_RCB },
  { IntelArrowLake, "Intel Arrowlake", 0x100005111c4, 0, 0, 125, PMU_TICKS_RCB },
  { IntelMeteorLake, "Intel Meteorlake", 0x5111c4, 0, 0, 125, PMU_TICKS_RCB },
  { IntelRaptorlake, "Intel Raptorlake", 0x5111c4, 0, 0, 125, PMU_TICKS_RCB },
  { IntelAlderlake, "Intel Alderlake", 0x5111c4, 0, 0, 125, PMU_TICKS_RCB },
  { IntelRocketlake, "Intel Rocketlake", 0x5111c4, 0, 0, 100, PMU_TICKS_RCB },
  { IntelTigerlake, "Intel Tigerlake", 0x5111c4, 0, 0, 100, PMU_TICKS_RCB },
  { IntelIcelake, "Intel Icelake", 0x5111c4, 0, 0, 100, PMU_TICKS_RCB },
  { IntelCometlake, "Intel Cometlake", 0x5101c4, 0, 0, 100, PMU_TICKS_RCB },
  { IntelKabylake, "Intel Kabylake", 0x5101c4, 0, 0, 100, PMU_TICKS_RCB },
  { IntelSilvermont, "Intel Silvermont", 0x517ec4, 0, 0, 100, PMU_TICKS_RCB },
  { IntelGoldmont, "Intel Goldmont", 0x517ec4, 0, 0, 100, PMU_TICKS_RCB },
  { IntelTremont, "Intel Tremont", 0x517ec4, 0, 0, 100, PMU_TICKS_RCB },
  { IntelSkylake, "Intel Skylake", 0x5101c4, 0, 0, 100, PMU_TICKS_RCB },
  { IntelBroadwell, "Intel Broadwell", 0x5101c4, 0, 0, 100, PMU_TICKS_RCB },
  { IntelHaswell, "Intel Haswell", 0x5101c4, 0, 0, 100, PMU_TICKS_RCB },
  { IntelIvyBridge, "Intel Ivy Bridge", 0x5101c4, 0, 0, 100, PMU_TICKS_RCB },
  { IntelSandyBridge, "Intel Sandy Bridge", 0x5101c4, 0, 0, 100, PMU_TICKS_RCB },
  { IntelNehalem, "Intel Nehalem", 0x5101c4, 0, 0, 100, PMU_TICKS_RCB },
  { IntelWestmere, "Intel Westmere", 0x5101c4, 0, 0, 100, PMU_TICKS_RCB },
  { IntelPenryn, "Intel Penryn", 0, 0, 0, 100, 0 },
  { IntelMerom, "Intel Merom", 0, 0, 0, 100, 0 },
  { AMDF15, "AMD Family 15h", 0xc4, 0xc6, 0, 250, PMU_TICKS_TAKEN_BRANCHES },
  // 0xd1 == RETIRED_CONDITIONAL_BRANCH_INSTRUCTIONS - Number of retired conditional branch instructions
  // 0x2c == INTERRUPT_TAKEN - Counts the number of interrupts taken
  // Both counters are available on all Zen microarchitecures so far.
  { AMDZen, "AMD Zen", 0x5100d1, 0, 0, 10000, PMU_TICKS_RCB | PMU_SKID_UNBOUNDED },
  { AMDZen2, "AMD Zen 2", 0x5100d1, 0, 0, 10000, PMU_TICKS_RCB | PMU_SKID_UNBOUNDED },
  { AMDZen3, "AMD Zen 3", 0x5100d1, 0, 0, 10000, PMU_TICKS_RCB | PMU_SKID_UNBOUNDED },
  { AMDZen4, "AMD Zen 4", 0x5100d1, 0, 0, 10000, PMU_TICKS_RCB | PMU_SKID_UNBOUNDED },
  { AMDZen5, "AMD Zen 5", 0x5100d1, 0, 0, 10000, PMU_TICKS_RCB | PMU_SKID_UNBOUNDED },
  // Performance cores from ARM from cortex-a76 on (including neoverse-n1 and later)
  // have the following counters that are reliable enough for us.
  // 0x21 == BR_RETIRED - Architecturally retired taken branches
  // 0x6F == STREX_SPEC - Speculatively executed strex instructions
  // 0x11 == CPU_CYCLES - Cycle
  { ARMNeoverseN1, "ARM Neoverse N1", 0x21, 0, 0x6F, 1000, PMU_TICKS_TAKEN_BRANCHES,
    "armv8_pmuv3_0", 0x11, -1, -1 },
  { ARMNeoverseN2, "ARM Neoverse N2", 0x21, 0, 0x6F, 1000, PMU_TICKS_TAKEN_BRANCHES,
    "armv8_pmuv3_0", 0x11, -1, -1 },
  { ARMNeoverseN3, "ARM Neoverse N3", 0x21, 0, 0x6F, 1000, PMU_TICKS_TAKEN_BRANCHES,
    "armv8_pmuv3_0", 0x11, -1, -1 },
  { ARMNeoverseV1, "ARM Neoverse V1", 0x21, 0, 0x6F, 1000, PMU_TICKS_TAKEN_BRANCHES,
    "armv8_pmuv3_0", 0x11, -1, -1 },
  { ARMNeoverseV2, "ARM Neoverse V2", 0x21, 0, 0x6F, 1000, PMU_TICKS_TAKEN_BRANCHES,
    "armv8_pmuv3_0", 0x11, -1, -1 },
  { ARMNeoverseV3AE, "ARM Neoverse V3AE", 0x21, 0, 0x6F, 1000, PMU_TICKS_TAKEN_BRANCHES,
    "armv8_pmuv3_0", 0x11, -1, -1 },
  { ARMNeoverseV3, "ARM Neoverse V3", 0x21, 0, 0x6F, 1000, PMU_TICKS_TAKEN_BRANCHES,
    "armv8_pmuv3_0", 0x11, -1, -1 },
  { ARMCortexA76, "ARM Cortex A76", 0x21, 0, 0x6F, 10000, PMU_TICKS_TAKEN_BRANCHES,
    "armv8_pmuv3", 0x11, -1, -1 },
  { ARMCortexA77, "ARM Cortex A77", 0x21, 0, 0x6F, 10000, PMU_TICKS_TAKEN_BRANCHES,
    "armv8_pmuv3", 0x11, -1, -1 },
  { ARMCortexA78, "ARM Cortex A78", 0x21, 0, 0x6F, 10000, PMU_TICKS_TAKEN_BRANCHES,
    "armv8_pmuv3", 0x11, -1, -1 },
  { ARMCortexX1, "ARM Cortex X1", 0x21, 0, 0x6F, 10000, PMU_TICKS_TAKEN_BRANCHES,
    "armv8_pmuv3", 0x11, -1, -1 },
  // cortex-a55, cortex-a75 and neoverse-e1 counts uarch ISB
  // as retired branches so the BR_RETIRED counter is not reliable.
  // There are some counters that are somewhat more reliable than
  // the total branch count (0x21) including
  // 0x0D (BR_IMMED_RETIRED) 0x0E (BR_RETURN_RETIRED)
  // 0xCD (BR_INDIRECT_ADDR_PRED) 0x76 (PC_WRITE_SPEC)
  // 0x78 (BR_IMMED_SPEC), 0xC9 (BR_COND_PRED)
  // 0xCD (BR_INDIRECT_ADDR_PRED)
  // but according to tests on the LITTLE core on a snapdragon 865
  // none of them (including the sums) seems to be useful/reliable enough.
  { ARMNeoverseE1, "ARM Neoverse E1", 0, 0, 0, 0, 0 },
  { ARMCortexA55, "ARM Cortex A55", 0, 0, 0, 0, 0 },
  { ARMCortexA75, "ARM Cortex A75", 0, 0, 0, 0, 0 },
  { AmpereOne, "AmpereOne", 0x21, 0, 0x6F, 1000, PMU_TICKS_TAKEN_BRANCHES,
    "armv8_pmuv3_0", 0x11, -1, -1 },
  { AppleM1Icestorm, "Apple M1 Icestorm", 0x90, 0, 0, 1000, PMU_TICKS_TAKEN_BRANCHES,
    "apple_icestorm_pmu", 0x8c, -1, -1 },
  { AppleM1Firestorm, "Apple M1 Firestorm", 0x90, 0, 0, 1000, PMU_TICKS_TAKEN_BRANCHES,
    "apple_firestorm_pmu", 0x8c, -1, -1 },
  { AppleM2Blizzard, "Apple M2 Blizzard", 0x90, 0, 0, 1000, PMU_TICKS_TAKEN_BRANCHES,
    "apple_blizzard_pmu", 0x8c, -1, -1 },
  { AppleM2Avalanche, "Apple M2 Avalanche", 0x90, 0, 0, 1000, PMU_TICKS_TAKEN_BRANCHES,
    "apple_avalanche_pmu", 0x8c, -1, -1 },
  {Software, "Software", 0, 0, 0, 0, PMU_TICKS_RCB},
};

#define RR_SKID_MAX 10000

static string lowercase(const string& s) {
  string c = s;
  transform(c.begin(), c.end(), c.begin(), ::tolower);
  return c;
}

// The index of the PMU we are using within perf_attrs.
// This is always 0 if we detected a single PMU type
// and will be the same as the CPU index if we detected multiple PMU types.
static int get_pmu_index(int cpu_binding)
{
  if (cpu_binding < 0) {
    if (perf_attrs.size() > 1) {
      CLEAN_FATAL() << "\nMultiple PMU types detected. Unbinding CPU is not supported.";
    }
    return 0;
  }
  if (!PerfCounters::support_cpu(cpu_binding)) {
    CLEAN_FATAL() << "\nPMU on cpu " << cpu_binding << " is not supported.";
  }
  if (perf_attrs.size() == 1) {
    // Single PMU type.
    return 0;
  }
  if ((size_t)cpu_binding > perf_attrs.size()) {
    CLEAN_FATAL() << "\nUnable to find PMU type for CPU " << cpu_binding;
  }
  return cpu_binding;
}

static void init_perf_event_attr(struct perf_event_attr* attr,
                                 unsigned type, uint64_t config) {
  memset(attr, 0, sizeof(*attr));
  attr->type = perf_type_id(type);
  attr->size = sizeof(*attr);
  attr->config = config;
  // rr requires that its events count userspace tracee code
  // only.
  attr->exclude_kernel = 1;
  attr->exclude_guest = 1;
}

static const uint64_t IN_TX = 1ULL << 32;
static const uint64_t IN_TXCP = 1ULL << 33;

static int64_t read_counter(ScopedFd& fd) {
  int64_t val;
  ssize_t nread = read(fd, &val, sizeof(val));
  DEBUG_ASSERT(nread == sizeof(val));
  return val;
}

// Can return a closed fd if `tid > 0` and the task was just SIGKILLed.
static ScopedFd start_counter(pid_t tid, int group_fd,
                              struct perf_event_attr* attr,
                              bool* disabled_txcp = nullptr) {
  if (disabled_txcp) {
    *disabled_txcp = false;
  }
  attr->pinned = group_fd == -1;
  int fd = syscall(__NR_perf_event_open, attr, tid, -1, group_fd, PERF_FLAG_FD_CLOEXEC);
  if (fd < 0 && errno == EINVAL && attr->type == PERF_TYPE_RAW &&
      (attr->config & IN_TXCP)) {
    // The kernel might not support IN_TXCP, so try again without it.
    struct perf_event_attr tmp_attr = *attr;
    tmp_attr.config &= ~IN_TXCP;
    fd = syscall(__NR_perf_event_open, &tmp_attr, tid, -1, group_fd, PERF_FLAG_FD_CLOEXEC);
    if (fd >= 0) {
      if (disabled_txcp) {
        *disabled_txcp = true;
      }
      LOG(warn) << "kernel does not support IN_TXCP";
      if ((cpuid(CPUID_GETEXTENDEDFEATURES, 0).ebx & HLE_FEATURE_FLAG) &&
          !Flags::get().suppress_environment_warnings) {
        fprintf(stderr,
                "Your CPU supports Hardware Lock Elision but your kernel does\n"
                "not support setting the IN_TXCP PMU flag. Record and replay\n"
                "of code that uses HLE will fail unless you update your\n"
                "kernel.\n");
      }
    }
  }
  if (fd < 0) {
    switch (errno) {
      case EACCES: {
        // Debian/Ubuntu/Android? are known to carry a patch that creates
        // additional perf_event_paranoid levels, and at level 4 no
        // perf_event_open() is allowed at all.
        // https://git.launchpad.net/~ubuntu-kernel/ubuntu/+source/linux/+git/noble/commit/kernel/events/core.c?id=e88769f04a4f050e02980f776942c28431e56faf
        // XXXkhuey ideally we could suggest adding CAP_PERFMON to rr here
        // but the patch only accepts CAP_SYS_ADMIN.
        auto perf_event_paranoid = read_perf_event_paranoid();
        if (perf_event_paranoid.has_value() && *perf_event_paranoid > 3) {
          string paranoid_value = std::to_string(*perf_event_paranoid);
          CLEAN_FATAL() <<
            "rr needs /proc/sys/kernel/perf_event_paranoid <= 3, but it is "
                        << paranoid_value << ".\n"
                        << "Change it to <= 3.\n"
                        << "Consider putting 'kernel.perf_event_paranoid = 3' in /etc/sysctl.d/10-rr.conf.\n"
                        << "See 'man 8 sysctl', 'man 5 sysctl.d' (systemd systems)\n"
                        << "and 'man 5 sysctl.conf' (non-systemd systems) for more details.";
        }
        RR_FALLTHROUGH;
      }
      case EPERM:
        CLEAN_FATAL() << "Permission denied to use 'perf_event_open'; are hardware perf events "
                   "available? See https://github.com/rr-debugger/rr/wiki/Will-rr-work-on-my-system";
        break;
      case ENOENT:
        CLEAN_FATAL() << "Unable to open performance counter with 'perf_event_open'; "
                   "are hardware perf events available? See https://github.com/rr-debugger/rr/wiki/Will-rr-work-on-my-system";
        break;
      case ESRCH:
        if (tid > 0) {
          break;
        }
        RR_FALLTHROUGH;
      default:
        FATAL() << "Failed to initialize counter";
        break;
    }
  }
  return ScopedFd(fd);
}

// Returns the ticks minimum period.
static uint32_t check_for_ioc_period_bug(perf_event_attrs &perf_attr) {
  // Start a cycles counter
  struct perf_event_attr attr = perf_attr.ticks;
  attr.sample_period = 0xffffffff;
  attr.exclude_kernel = 1;
  ScopedFd bug_fd = start_counter(0, -1, &attr);

  uint64_t period = 1;
  if (ioctl(bug_fd, PERF_EVENT_IOC_PERIOD, &period)) {
    // On some hardware the kernel imposes a minimum period of 32 to work
    // around errata, e.g.
    // https://github.com/torvalds/linux/blob/11066801dd4b7c4d75fce65c812723a80c1481ae/arch/x86/events/intel/core.c#L4610
    period = 32;
    if (ioctl(bug_fd, PERF_EVENT_IOC_PERIOD, &period)) {
      FATAL() << "ioctl(PERF_EVENT_IOC_PERIOD) failed";
    }
  }

  struct pollfd poll_bug_fd = {.fd = bug_fd, .events = POLL_IN, .revents = 0 };
  poll(&poll_bug_fd, 1, 0);

  perf_attr.has_ioc_period_bug = poll_bug_fd.revents == 0;
  LOG(debug) << "has_ioc_period_bug=" << perf_attr.has_ioc_period_bug
    << " min_period=" << period;
  return period;
}

static const int NUM_BRANCHES = 500;

volatile uint32_t accumulator_sink = 0;

static void do_branches() {
  // Do NUM_BRANCHES conditional branches that can't be optimized out.
  // 'accumulator' is always odd and can't be zero
  uint32_t accumulator = uint32_t(rand()) * 2 + 1;
  for (int i = 0; i < NUM_BRANCHES && accumulator; ++i) {
    accumulator = ((accumulator * 7) + 2) & 0xffffff;
  }
  // Use 'accumulator' so it can't be  optimized out.
  accumulator_sink = accumulator;
}

// Architecture specific detection code
#if defined(__i386__) || defined(__x86_64__)
#include "PerfCounters_x86.h"
#elif defined(__aarch64__)
#include "PerfCounters_aarch64.h"
#else
#error Must define microarchitecture detection code for this architecture
#endif

static void check_working_counters(perf_event_attrs &perf_attr) {
  struct perf_event_attr attr = perf_attr.ticks;
  attr.sample_period = 0;
  struct perf_event_attr attr2 = perf_attr.cycles;
  attr2.sample_period = 0;
  ScopedFd fd = start_counter(0, -1, &attr);
  ScopedFd fd2 = start_counter(0, -1, &attr2);
  do_branches();
  int64_t events = read_counter(fd);
  int64_t events2 = read_counter(fd2);

  if (events < NUM_BRANCHES) {
    char config[100];
    sprintf(config, "%llx", (long long)perf_attr.ticks.config);
    std::string perf_cmdline = "perf stat -e ";
    if (perf_attr.pmu_name) {
      perf_cmdline = perf_cmdline + perf_attr.pmu_name + "/r" + config + "/ true";
    }
    else {
      perf_cmdline = perf_cmdline + "r" + config + " true";
    }
    FATAL()
        << "\nGot " << events << " branch events, expected at least "
        << NUM_BRANCHES
        << ".\n"
           "\nThe hardware performance counter seems to not be working. Check\n"
           "that hardware performance counters are working by running\n"
           "  "
        << perf_cmdline
        << "\n"
           "and checking that it reports a nonzero number of events.\n"
           "If performance counters seem to be working with 'perf', file an\n"
           "rr issue, otherwise check your hardware/OS/VM configuration. Also\n"
           "check that other software is not using performance counters on\n"
           "this CPU.";
  }

  perf_attr.only_one_counter = events2 == 0;
  LOG(debug) << "only_one_counter=" << perf_attr.only_one_counter;

  if (perf_attr.only_one_counter) {
    arch_check_restricted_counter();
  }
}

// Returns the ticks minimum period.
static uint32_t check_for_bugs(perf_event_attrs &perf_attr) {
  DEBUG_ASSERT(!running_under_rr());
<<<<<<< HEAD
  if (perf_attr.software_counter) {
    return 1;
  }
=======
  cpu_improperly_configured = false;
>>>>>>> 36118671

  uint32_t min_period = check_for_ioc_period_bug(perf_attr);
  check_working_counters(perf_attr);
  check_for_arch_bugs(perf_attr);
  return min_period;
}

static std::vector<CpuMicroarch> get_cpu_microarchs() {
  string forced_uarch = lowercase(Flags::get().forced_uarch);
  if (!forced_uarch.empty()) {
    for (size_t i = 0; i < array_length(pmu_configs); ++i) {
      const PmuConfig& pmu = pmu_configs[i];
      string name = lowercase(pmu.name);
      if (name.npos != name.find(forced_uarch)) {
        LOG(info) << "Using forced uarch " << pmu.name;
        return { pmu.uarch };
      }
    }
    CLEAN_FATAL() << "Forced uarch " << Flags::get().forced_uarch
                  << " isn't known.";
  }
  return compute_cpu_microarchs();
}

// Similar to rr::perf_attrs, if this contains more than one element,
// it's indexed by the CPU index.
static std::vector<PmuConfig> get_pmu_microarchs() {
  std::vector<PmuConfig> pmu_uarchs;
  auto uarchs = get_cpu_microarchs();
  bool found_working_pmu = false;
  for (auto uarch : uarchs) {
    bool found = false;
    for (size_t i = 0; i < array_length(pmu_configs); ++i) {
      if (uarch == pmu_configs[i].uarch) {
        found = true;
        if (pmu_configs[i].flags & (PMU_TICKS_RCB | PMU_TICKS_TAKEN_BRANCHES)) {
          found_working_pmu |= true;
        }
        pmu_uarchs.push_back(pmu_configs[i]);
        break;
      }
    }
    DEBUG_ASSERT(found);
  }
  if (!found_working_pmu) {
    CLEAN_FATAL() << "No supported microarchitectures found.";
  }
  DEBUG_ASSERT(!pmu_uarchs.empty());
  // If running with software counters this subsequent step is not necessary
  if (pmu_uarchs[0].uarch != Software) {
    // Note that the `uarch` field after processed by `post_init_pmu_uarchs`
    // is used to store the bug_flags and may not be the actual uarch.
    post_init_pmu_uarchs(pmu_uarchs);
  }
  return pmu_uarchs;
}

static void init_attributes() {
  if (attributes_initialized) {
    return;
  }
  attributes_initialized = true;

  auto pmu_uarchs = get_pmu_microarchs();
  pmu_semantics_flags = PMU_TICKS_RCB | PMU_TICKS_TAKEN_BRANCHES;
  for (auto &pmu_uarch : pmu_uarchs) {
    if (!(pmu_uarch.flags & (PMU_TICKS_RCB | PMU_TICKS_TAKEN_BRANCHES))) {
      continue;
    }
    pmu_semantics_flags = pmu_semantics_flags & pmu_uarch.flags;
  }
  if (!(pmu_semantics_flags & (PMU_TICKS_RCB | PMU_TICKS_TAKEN_BRANCHES))) {
    if (pmu_uarchs.size() == 1) {
      FATAL() << "Microarchitecture `" << pmu_uarchs[0].name
              << "' currently unsupported.";
    } else {
      std::string uarch_list;
      for (auto &pmu_uarch : pmu_uarchs) {
        uarch_list += "\n  ";
        uarch_list += pmu_uarch.name;
      }
      FATAL() << "Microarchitecture combination currently unsupported:"
              << uarch_list;
    }
  }

  if (running_under_rr()) {
    perf_attrs.resize(1);
    init_perf_event_attr(&perf_attrs[0].ticks, PERF_TYPE_HARDWARE, PERF_COUNT_RR);
    perf_attrs[0].skid_size = RR_SKID_MAX;
    perf_attrs[0].pmu_flags = pmu_semantics_flags;
  } else {
    auto npmus = pmu_uarchs.size();
    perf_attrs.resize(npmus);
    for (size_t i = 0; i < npmus; i++) {
      auto &perf_attr = perf_attrs[i];
      auto &pmu_uarch = pmu_uarchs[i];
      if (!(pmu_uarch.flags & (PMU_TICKS_RCB | PMU_TICKS_TAKEN_BRANCHES))) {
        perf_attr.pmu_flags = 0; // Mark as unsupported
        continue;
      }
      perf_attr.pmu_name = pmu_uarch.pmu_name;
      perf_attr.skid_size = pmu_uarch.skid_size;
      perf_attr.pmu_flags = pmu_uarch.flags;
      perf_attr.bug_flags = (int)pmu_uarch.uarch;
      init_perf_event_attr(&perf_attr.ticks, pmu_uarch.event_type,
                           pmu_uarch.rcb_cntr_event);
      if (pmu_uarch.minus_ticks_cntr_event != 0) {
        init_perf_event_attr(&perf_attr.minus_ticks, pmu_uarch.event_type,
                             pmu_uarch.minus_ticks_cntr_event);
      }
      init_perf_event_attr(&perf_attr.cycles, pmu_uarch.cycle_type,
                           pmu_uarch.cycle_event);
      init_perf_event_attr(&perf_attr.llsc_fail, pmu_uarch.event_type,
                           pmu_uarch.llsc_cntr_event);

      if (pmu_uarch.uarch == Software) {
        perf_attr.software_counter = true;
        perf_attr.only_one_counter = true;
      }
    }
  }
}

bool PerfCounters::support_cpu(int cpu)
{
  // We could probably make cpu=-1 mean whether all CPUs are supported
  // if there's a need for it...
  DEBUG_ASSERT(cpu >= 0);
  init_attributes();

  auto nattrs = (int)perf_attrs.size();
  if (nattrs == 1) {
    cpu = 0;
  }
  if (cpu >= nattrs) {
    return false;
  }
  auto &perf_attr = perf_attrs[cpu];
  return perf_attr.pmu_flags & (PMU_TICKS_RCB | PMU_TICKS_TAKEN_BRANCHES);
}

static void check_pmu(int pmu_index) {
  auto &perf_attr = perf_attrs[pmu_index];
  if (perf_attr.checked) {
    return;
  }
  perf_attr.checked = true;

  // Under rr we emulate idealized performance counters, so we can assume
  // none of the bugs apply.
  if (running_under_rr() || perf_attr.software_counter) {
    return;
  }

  perf_attr.ticks_min_period = check_for_bugs(perf_attr);
  /*
   * For maintainability, and since it doesn't impact performance when not
   * needed, we always activate this. If it ever turns out to be a problem,
   * this can be set to pmu->flags & PMU_BENEFITS_FROM_USELESS_COUNTER,
   * instead.
   *
   * We also disable this counter when running under rr. Even though it's the
   * same event for the same task as the outer rr, the linux kernel does not
   * coalesce them and tries to schedule the new one on a general purpose PMC.
   * On CPUs with only 2 general PMCs (e.g. KNL), we'd run out.
   */
  perf_attr.activate_useless_counter = perf_attr.has_ioc_period_bug;
}

bool PerfCounters::is_rr_ticks_attr(const perf_event_attr& attr) {
  return attr.type == PERF_TYPE_HARDWARE && attr.config == PERF_COUNT_RR;
}

bool PerfCounters::supports_ticks_semantics(TicksSemantics ticks_semantics) {
  init_attributes();
  switch (ticks_semantics) {
  case TICKS_RETIRED_CONDITIONAL_BRANCHES:
    return (pmu_semantics_flags & PMU_TICKS_RCB) != 0;
  case TICKS_TAKEN_BRANCHES:
    return (pmu_semantics_flags & PMU_TICKS_TAKEN_BRANCHES) != 0;
  default:
    FATAL() << "Unknown ticks_semantics " << ticks_semantics;
    return false;
  }
}

TicksSemantics PerfCounters::default_ticks_semantics() {
  init_attributes();
  if (pmu_semantics_flags & PMU_TICKS_TAKEN_BRANCHES) {
    return TICKS_TAKEN_BRANCHES;
  }
  if (pmu_semantics_flags & PMU_TICKS_RCB) {
    return TICKS_RETIRED_CONDITIONAL_BRANCHES;
  }
  FATAL() << "Unsupported architecture";
  return TICKS_TAKEN_BRANCHES;
}

uint32_t PerfCounters::skid_size() {
  DEBUG_ASSERT(attributes_initialized);
  DEBUG_ASSERT(perf_attrs[pmu_index].checked);
  // If we want to stop after one event, and our minimum period is Y,
  // and the skid size is X, then we'll actually use a period of Y
  // and potentially skid to Y + X, so report Y + X as the skid size.
  return perf_attrs[pmu_index].skid_size +
      perf_attrs[pmu_index].ticks_min_period;
}

PerfCounters::PerfCounters(pid_t tid, int cpu_binding,
                           TicksSemantics ticks_semantics, Enabled enabled,
                           IntelPTEnabled enable_pt)
    : tid(tid), pmu_index(get_pmu_index(cpu_binding)), ticks_semantics_(ticks_semantics),
      enabled(enabled), opened(false), counting(false), software_counter(false) {
  if (!supports_ticks_semantics(ticks_semantics)) {
    FATAL() << "Ticks semantics " << ticks_semantics << " not supported";
  }
  if (enable_pt == PT_ENABLE) {
    pt_state = make_unique<PTState>();
  }

  auto &perf_attr = perf_attrs[pmu_index];
  if (perf_attr.software_counter) {
    software_counter = true;
  }
}

static void make_counter_async(ScopedFd& fd, int signal) {
  if (fcntl(fd, F_SETFL, O_ASYNC) || fcntl(fd, F_SETSIG, signal)) {
    FATAL() << "Failed to make ticks counter ASYNC with sig"
            << signal_name(signal);
  }
}

static void infallible_perf_event_reset_if_open(ScopedFd& fd) {
  if (fd.is_open()) {
    if (ioctl(fd, PERF_EVENT_IOC_RESET, 0)) {
      FATAL() << "ioctl(PERF_EVENT_IOC_RESET) failed";
    }
  }
}

static void infallible_perf_event_enable_if_open(ScopedFd& fd) {
  if (fd.is_open()) {
    if (ioctl(fd, PERF_EVENT_IOC_ENABLE, 0)) {
      FATAL() << "ioctl(PERF_EVENT_IOC_ENABLE) failed";
    }
  }
}

static void infallible_perf_event_disable_if_open(ScopedFd& fd) {
  if (fd.is_open()) {
    if (ioctl(fd, PERF_EVENT_IOC_DISABLE, 0)) {
      FATAL() << "ioctl(PERF_EVENT_IOC_ENABLE) failed";
    }
  }
}

static uint32_t pt_event_type() {
  static const char file_name[] = "/sys/bus/event_source/devices/intel_pt/type";
  ScopedFd fd(file_name, O_RDONLY);
  if (!fd.is_open()) {
    FATAL() << "Can't open " << file_name << ", PT events not available";
  }
  char buf[6];
  ssize_t ret = read(fd, buf, sizeof(buf));
  if (ret < 1 || ret > 5) {
    FATAL() << "Invalid value in " << file_name;
  }
  char* end_ptr;
  unsigned long value = strtoul(buf, &end_ptr, 10);
  if (end_ptr < buf + ret && *end_ptr && *end_ptr != '\n') {
    FATAL() << "Invalid value in " << file_name;
  }
  return value;
}

static const size_t PT_PERF_DATA_SIZE = 8*1024*1024;
static const size_t PT_PERF_AUX_SIZE = 128*1024*1024;

struct PTCopyThreadState {
  pthread_mutex_t mutex;
  unordered_set<PerfCounters::PTState*> counting_pt_states;

  PTCopyThreadState() {
    pthread_mutex_init(&mutex, nullptr);
    pthread_t thread;
    pthread_create(&thread, nullptr, do_thread, this);
    pthread_setname_np(thread, "pt_copy");
  }
  void start_copying(PerfCounters::PTState* state) {
    pthread_mutex_lock(&mutex);
    counting_pt_states.insert(state);
    pthread_mutex_unlock(&mutex);
  }
  void stop_copying(PerfCounters::PTState* state) {
    pthread_mutex_lock(&mutex);
    counting_pt_states.erase(state);
    pthread_mutex_unlock(&mutex);
  }

private:
  static void* do_thread(void* p) {
    static_cast<PTCopyThreadState*>(p)->thread_run();
    return nullptr;
  }
  void thread_run() {
    while (true) {
      pthread_mutex_lock(&mutex);
      while (true) {
        bool did_work = false;
        for (PerfCounters::PTState* state : counting_pt_states) {
          size_t bytes = state->flush();
          if (bytes > 0) {
            did_work = true;
          }
        }
        if (!did_work) {
          break;
        }
      }
      pthread_mutex_unlock(&mutex);

      struct timespec ts = { 0, 250000 };
      nanosleep(&ts, nullptr);
    }
  }
};

static PTCopyThreadState* pt_thread_state;

void PerfCounters::start_pt_copy_thread() {
  if (!pt_thread_state) {
    pt_thread_state = new PTCopyThreadState();
  }
}

bool PerfCounters::improperly_configured() {
  return cpu_improperly_configured;
}

// See https://github.com/intel/libipt/blob/master/doc/howto_capture.md
void PerfCounters::PTState::open(pid_t tid) {
  static uint32_t event_type = pt_event_type();

  struct perf_event_attr attr;
  init_perf_event_attr(&attr, event_type, 0);
  attr.aux_watermark = 8 * 1024 * 1024;
  pt_perf_event_fd = start_counter(tid, -1, &attr);
  if (!pt_perf_event_fd.is_open()) {
    return;
  }

  perf_buffers.allocate(pt_perf_event_fd, PT_PERF_DATA_SIZE, PT_PERF_AUX_SIZE);
}

size_t PerfCounters::PTState::flush() {
  if (!perf_buffers.allocated()) {
    return 0;
  }

  size_t ret = 0;

  while (auto packet = perf_buffers.next_packet()) {
    struct perf_event_header header = *packet->data();
    switch (header.type) {
      case PERF_RECORD_LOST:
        FATAL() << "PT records lost!";
        break;
      case PERF_RECORD_ITRACE_START:
        break;
      case PERF_RECORD_AUX: {
        auto aux_packet = *reinterpret_cast<PerfEventAux*>(packet->data());
        if (aux_packet.flags) {
          if (aux_packet.flags & PERF_AUX_FLAG_TRUNCATED) {
            CLEAN_FATAL() << "PT aux data truncated. Try increasing "
              "PT_PERF_AUX_SIZE in src/PerfCounters.cc and rerecording.";
          }
          FATAL() << "Unexpected AUX packet flags " << aux_packet.flags;
        }
        pt_data.data.emplace_back();
        vector<uint8_t>& data = pt_data.data.back();
        data.resize(aux_packet.aux_size);
        memcpy(data.data(), packet->aux_data(), aux_packet.aux_size);
        ret += aux_packet.aux_size;
        break;
      }
      default:
        FATAL() << "Unknown record " << header.type;
        break;
    }
  }

  return ret;
}

PTData PerfCounters::extract_intel_pt_data() {
  PTData result;
  if (pt_state) {
    result = std::move(pt_state->pt_data);
  }
  return result;
}

void PerfCounters::PTState::close() {
  pt_perf_event_fd.close();
  perf_buffers.destroy();
}

void PerfCounters::start(Task* t, Ticks ticks_period) {
  ASSERT(t, !counting);
  ASSERT(t, ticks_period >= 0);

  if (enabled == DISABLE) {
    return;
  }

  check_pmu(pmu_index);

  auto &perf_attr = perf_attrs[pmu_index];
  if (ticks_period == 0) {
    // We can't switch a counter between sampling and non-sampling via
    // PERF_EVENT_IOC_PERIOD so just turn 0 into a very big number.
    ticks_period = uint64_t(1) << 60;
  }
  ticks_period = max<Ticks>(ticks_period, perf_attr.ticks_min_period);

  if (!opened) {
    LOG(debug) << "Recreating counters with period " << ticks_period;

    if (software_counter) {
      t->reset_soft_counter(ticks_period);
    } else {
      struct perf_event_attr attr = perf_attr.ticks;
      struct perf_event_attr minus_attr = perf_attr.minus_ticks;
      attr.sample_period = ticks_period;
      fd_ticks_interrupt = start_counter(tid, -1, &attr);
      if (minus_attr.config != 0) {
        fd_minus_ticks_measure = start_counter(tid, fd_ticks_interrupt, &minus_attr);
      }

      if (!perf_attr.only_one_counter && !running_under_rr()) {
        reset_arch_extras<NativeArch>();
      }

      if (perf_attr.activate_useless_counter && !fd_useless_counter.is_open()) {
        // N.B.: This is deliberately not in the same group as the other counters
        // since we want to keep it scheduled at all times.
        fd_useless_counter = start_counter(tid, -1, &perf_attr.cycles);
      }

      if (fd_ticks_interrupt.is_open()) {
        struct f_owner_ex own;
        own.type = F_OWNER_TID;
        own.pid = tid;
        if (fcntl(fd_ticks_interrupt, F_SETOWN_EX, &own)) {
          FATAL() << "Failed to SETOWN_EX ticks event fd";
        }
        make_counter_async(fd_ticks_interrupt, PerfCounters::TIME_SLICE_SIGNAL);
      }
    }

    if (pt_state) {
      pt_state->open(tid);
      pt_thread_state->start_copying(pt_state.get());
    }
  } else {
    LOG(debug) << "Resetting counters with period " << ticks_period;

    if (software_counter) {
      t->reset_soft_counter(ticks_period);
    } else {
      infallible_perf_event_reset_if_open(fd_ticks_interrupt);
      if (fd_ticks_interrupt.is_open() && ioctl(fd_ticks_interrupt, PERF_EVENT_IOC_PERIOD, &ticks_period)) {
        FATAL() << "ioctl(PERF_EVENT_IOC_PERIOD) failed with period "
                << ticks_period;
      }
      infallible_perf_event_enable_if_open(fd_ticks_interrupt);

      infallible_perf_event_reset_if_open(fd_minus_ticks_measure);
      infallible_perf_event_enable_if_open(fd_minus_ticks_measure);

      infallible_perf_event_reset_if_open(fd_ticks_measure);
      infallible_perf_event_enable_if_open(fd_ticks_measure);

      infallible_perf_event_reset_if_open(fd_ticks_in_transaction);
      infallible_perf_event_enable_if_open(fd_ticks_in_transaction);
    }

    if (pt_state) {
      infallible_perf_event_enable_if_open(pt_state->pt_perf_event_fd);
      pt_thread_state->start_copying(pt_state.get());
    }
  }

  opened = true;
  counting = true;
  counting_period = ticks_period;
}

void PerfCounters::set_tid(pid_t tid) {
  close();
  this->tid = tid;
}

// This is essentially a nop for software counters
void PerfCounters::close() {
  if (counting) {
    FATAL() << "Can't close while counting task " << tid;
  }

  if (!opened) {
    return;
  }
  opened = false;
  if (pt_state) {
    pt_state->close();
  }

  fd_ticks_interrupt.close();
  fd_ticks_measure.close();
  fd_minus_ticks_measure.close();
  fd_useless_counter.close();
  fd_ticks_in_transaction.close();
  fd_async_signal_accelerator.close();
}

Ticks PerfCounters::stop(Task* t, Error* error) {
  if (!counting) {
    if (error) {
      *error = Error::None;
    }
    return 0;
  }

  Ticks ticks = read_ticks(t, error);
  counting = false;
  if (pt_state) {
    pt_thread_state->stop_copying(pt_state.get());
    pt_state->flush();
  }
  if (always_recreate_counters(perf_attrs[pmu_index])) {
    close();
  } else {
    infallible_perf_event_disable_if_open(fd_ticks_interrupt);
    infallible_perf_event_disable_if_open(fd_minus_ticks_measure);
    infallible_perf_event_disable_if_open(fd_ticks_measure);
    infallible_perf_event_disable_if_open(fd_ticks_in_transaction);
    if (pt_state) {
      infallible_perf_event_disable_if_open(pt_state->pt_perf_event_fd);
    }
    infallible_perf_event_disable_if_open(fd_async_signal_accelerator);
  }
  return ticks;
}

// Note that on aarch64 this is also used to get the count for `ret`
Ticks PerfCounters::ticks_for_unconditional_indirect_branch(Task*) {
  DEBUG_ASSERT(attributes_initialized);
  return (pmu_semantics_flags & PMU_TICKS_TAKEN_BRANCHES) ? 1 : 0;
}

Ticks PerfCounters::ticks_for_unconditional_direct_branch(Task*) {
  DEBUG_ASSERT(attributes_initialized);
  return (pmu_semantics_flags & PMU_TICKS_TAKEN_BRANCHES) ? 1 : 0;
}

Ticks PerfCounters::ticks_for_direct_call(Task*) {
  DEBUG_ASSERT(attributes_initialized);
  return (pmu_semantics_flags & PMU_TICKS_TAKEN_BRANCHES) ? 1 : 0;
}

Ticks PerfCounters::read_ticks(Task* t, Error* error) {
  if (error) {
    *error = Error::None;
  }

  ASSERT(t, opened);
  ASSERT(t, counting);
  ASSERT(t, counting_period > 0);

  if (fd_ticks_in_transaction.is_open()) {
    uint64_t transaction_ticks = read_counter(fd_ticks_in_transaction);
    if (transaction_ticks > 0) {
      LOG(debug) << transaction_ticks << " IN_TX ticks detected";
      if (!Flags::get().force_things) {
        ASSERT(t, false)
            << transaction_ticks
            << " IN_TX ticks detected while HLE not supported due to KVM PMU\n"
               "virtualization bug. See "
               "http://marc.info/?l=linux-kernel&m=148582794808419&w=2\n"
               "Aborting. Retry with -F to override, but it will probably\n"
               "fail.";
      }
    }
  }

  if (fd_strex_counter.is_open()) {
    uint64_t strex_count = read_counter(fd_strex_counter);
    if (strex_count > 0) {
      LOG(debug) << strex_count << " strex detected";
      if (!Flags::get().force_things) {
        ASSERT(t, false)
            << strex_count
            << " (speculatively) executed strex instructions detected. \n"
               "On aarch64, rr only supports applications making use of LSE\n"
               "atomics rather than legacy LL/SC-based atomics.\n"
               "Aborting. Retry with -F to override, but replaying such\n"
               "a recording will probably fail.";
      }
    }
  }

  uint64_t adjusted_counting_period =
      counting_period +
      (t->session().is_recording() ? recording_skid_size() : skid_size());

  uint64_t interrupt_val = 0;
  if (software_counter) {
    interrupt_val = t->read_soft_counter() ;
  } else if (fd_ticks_interrupt.is_open()) {
    interrupt_val = read_counter(fd_ticks_interrupt);
  }

  uint64_t ret;
  if (!fd_ticks_measure.is_open()) {
    if (fd_minus_ticks_measure.is_open()) {
      uint64_t minus_measure_val = read_counter(fd_minus_ticks_measure);
      interrupt_val -= minus_measure_val;
    }
    if (t->session().is_recording()) {
      if (interrupt_val > adjusted_counting_period) {
        LOG(warn) << "Recorded ticks of " << interrupt_val
          << " overshot requested ticks target by " << interrupt_val - counting_period
          << " ticks.\n"
           "On AMD systems this is known to occur occasionally for unknown reasons.\n"
           "Recording should continue normally. Please report any unexpected rr failures\n"
           "received after this warning, any conditions that reliably reproduce it,\n"
           "or sightings of this warning on non-AMD systems.";
      }
    }
    ret = interrupt_val;
  } else {
    uint64_t measure_val = read_counter(fd_ticks_measure);
    if (measure_val > interrupt_val) {
      // There is some kind of kernel or hardware bug that means we sometimes
      // see more events with IN_TXCP set than without. These are clearly
      // spurious events :-(. For now, work around it by returning the
      // interrupt_val. That will work if HLE hasn't been used in this interval.
      // Note that interrupt_val > measure_val is valid behavior (when HLE is
      // being used).
      LOG(debug) << "Measured too many ticks; measure=" << measure_val
                 << ", interrupt=" << interrupt_val;
      ret = interrupt_val;
    } else {
      ret = measure_val;
    }
  }
  if (!t->session().is_recording() && ret > adjusted_counting_period) {
    if (error && (perf_attrs[pmu_index].pmu_flags & PMU_SKID_UNBOUNDED)) {
      *error = Error::Transient;
    } else {
      ASSERT(t, false) << "Detected " << ret
          << " ticks, expected no more than " << adjusted_counting_period;
    }
  }
  return ret;
}

#ifdef BPF
class BpfAccelerator {
public:
  static std::shared_ptr<BpfAccelerator> get_or_create();

  ScopedFd create_counter(pid_t tid);
  void match_regs_and_open_counter(const Registers& regs, ScopedFd& counter);
  uint64_t skips() const {
    return *bpf_skips;
  }

  // Can't be private because of make_shared.
  BpfAccelerator(struct bpf_object* bpf_obj, int bpf_prog_fd,
                 user_regs_struct* bpf_regs, uint64_t* bpf_skips)
    : bpf_obj(bpf_obj), bpf_prog_fd(bpf_prog_fd), bpf_regs(bpf_regs), bpf_skips(bpf_skips)
  {}

  ~BpfAccelerator() {
    munmap(bpf_skips, 4096);
    munmap(bpf_regs, 4096);
    bpf_object__close(bpf_obj);
  }

private:
  static std::shared_ptr<BpfAccelerator> singleton;

  struct perf_event_attr attr;
  struct bpf_object* bpf_obj;
  // Not a ScopedFd because the bpf_object maintains ownership.
  int bpf_prog_fd;
  user_regs_struct* bpf_regs;
  uint64_t* bpf_skips;
};

std::shared_ptr<BpfAccelerator> BpfAccelerator::singleton;

/* static */ std::shared_ptr<BpfAccelerator> BpfAccelerator::get_or_create() {
  static int initialized;
  if (BpfAccelerator::singleton) {
    return BpfAccelerator::singleton;
  }

  if (!initialized) {
    initialized = -1;

    libbpf_set_strict_mode(LIBBPF_STRICT_DIRECT_ERRS);
    string path = resource_path() + "share/rr/async_event_filter.o";
    struct bpf_object* obj = bpf_object__open(path.c_str());
    if ((intptr_t)obj <= 0) {
      LOG(error) << "Failed to find bpf at " << path;
      return nullptr;
    }
    if (bpf_object__load(obj) < 0) {
      LOG(error) << "Failed to load bpf at " << path << " into the kernel. Do we have permissions?";
      bpf_object__close(obj);
      return nullptr;
    }
    int bpf_map_fd = bpf_object__find_map_fd_by_name(obj, "registers");
    if (bpf_map_fd < 0) {
      CLEAN_FATAL() << "rr's bpf at " << path << " is corrupt";
      return nullptr;
    }
    struct bpf_program* prog = bpf_object__next_program(obj, nullptr);
    if (!prog) {
      CLEAN_FATAL() << "rr's bpf at " << path << " is corrupt";
      return nullptr;
    }
    int bpf_prog_fd = bpf_program__fd(prog);
    if (bpf_prog_fd < 0) {
      CLEAN_FATAL() << "rr's bpf at " << path << " is corrupt";
      return nullptr;
    }

    auto bpf_regs = (struct user_regs_struct*)
      mmap(NULL, 4096, PROT_READ | PROT_WRITE,
           MAP_SHARED, bpf_map_fd, 0);
    if (bpf_regs == MAP_FAILED) {
      CLEAN_FATAL() << "Failed to mmap bpf maps";
      return nullptr;
    }

    bpf_map_fd = bpf_object__find_map_fd_by_name(obj, "skips");
    if (bpf_map_fd < 0) {
      CLEAN_FATAL() << "rr's bpf at " << path << " is corrupt";
      return nullptr;
    }

    auto bpf_skips = (uint64_t*)
      mmap(NULL, 4096, PROT_READ | PROT_WRITE,
           MAP_SHARED, bpf_map_fd, 0);
    if (bpf_regs == MAP_FAILED) {
      CLEAN_FATAL() << "Failed to mmap bpf maps";
      return nullptr;
    }

    BpfAccelerator::singleton =
      std::make_shared<BpfAccelerator>(obj, bpf_prog_fd, bpf_regs, bpf_skips);
    memset(&singleton->attr, 0, sizeof(singleton->attr));
    singleton->attr.type = PERF_TYPE_BREAKPOINT;
    singleton->attr.size = sizeof(attr);
    singleton->attr.bp_type = HW_BREAKPOINT_X;
    singleton->attr.bp_len = sizeof(long);
    singleton->attr.sample_period = 1;
    singleton->attr.sample_type = PERF_SAMPLE_IP;
    singleton->attr.pinned = 1;
    singleton->attr.exclude_kernel = 1;
    singleton->attr.exclude_hv = 1;
    singleton->attr.wakeup_events = 1;
    singleton->attr.precise_ip = 3;
    singleton->attr.disabled = 1;
    initialized = 1;
  }

  return BpfAccelerator::singleton;
}

ScopedFd BpfAccelerator::create_counter(pid_t tid) {
  attr.bp_addr = 0;
  ScopedFd fd = start_counter(tid, -1, &attr);

  struct f_owner_ex own;
  own.type = F_OWNER_TID;
  own.pid = tid;
  if (fcntl(fd, F_SETOWN_EX, &own)) {
    FATAL() << "Failed to SETOWN_EX bpf-accelerated breakpoint fd";
  }

  make_counter_async(fd, SIGTRAP);

  if (ioctl(fd, PERF_EVENT_IOC_SET_BPF, bpf_prog_fd)) {
    FATAL() << "Failed PERF_EVENT_IOC_SET_BPF";
  }

  return fd;
}

void BpfAccelerator::match_regs_and_open_counter(const Registers& regs, ScopedFd& fd) {
  attr.bp_addr = regs.ip().register_value();
  if (ioctl(fd, PERF_EVENT_IOC_MODIFY_ATTRIBUTES, &attr)) {
    FATAL() << "Failed PERF_EVENT_IOC_MODIFY_ATTRIBUTES";
  }

  auto r = regs.get_ptrace();
  memcpy(bpf_regs, &r, sizeof(struct user_regs_struct));
  *bpf_skips = 0;

  infallible_perf_event_enable_if_open(fd);
}

bool PerfCounters::accelerate_async_signal(const Registers& regs) {
  if (!fd_async_signal_accelerator.is_open()) {
    if (!bpf) {
      bpf = BpfAccelerator::get_or_create();
    }

    if (!bpf) {
      return false;
    }

    fd_async_signal_accelerator = bpf->create_counter(tid);
  }

  if (!fd_async_signal_accelerator.is_open()) {
    return false;
  }

  bpf->match_regs_and_open_counter(regs, fd_async_signal_accelerator);
  return true;
}

uint64_t PerfCounters::bpf_skips() const {
  if (!bpf) {
    return 0;
  }

  return bpf->skips();
}
#endif

} // namespace rr<|MERGE_RESOLUTION|>--- conflicted
+++ resolved
@@ -516,13 +516,10 @@
 // Returns the ticks minimum period.
 static uint32_t check_for_bugs(perf_event_attrs &perf_attr) {
   DEBUG_ASSERT(!running_under_rr());
-<<<<<<< HEAD
+  cpu_improperly_configured = false;
   if (perf_attr.software_counter) {
     return 1;
   }
-=======
-  cpu_improperly_configured = false;
->>>>>>> 36118671
 
   uint32_t min_period = check_for_ioc_period_bug(perf_attr);
   check_working_counters(perf_attr);
