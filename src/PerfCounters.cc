/* -*- Mode: C++; tab-width: 8; c-basic-offset: 2; indent-tabs-mode: nil; -*- */

#include "PerfCounters.h"

#include <dirent.h>
#include <err.h>
#include <fcntl.h>
#include <linux/perf_event.h>
#include <poll.h>
#include <pthread.h>
#include <stdio.h>
#include <stdlib.h>
#include <string.h>
#include <sys/ioctl.h>
#include <sys/syscall.h>
#include <sys/types.h>
#include <unistd.h>
#include <time.h>

#ifdef BPF
#include <bpf/libbpf.h>
#include <linux/hw_breakpoint.h>
#endif

#include <algorithm>
#include <fstream>
#include <limits>
#include <regex>
#include <string>
#include <unordered_set>

#include "CPUs.h"
#include "Flags.h"
#include "Session.h"
#include "Task.h"
#include "core.h"
#include "kernel_metadata.h"
#include "log.h"
#include "util.h"

using namespace std;

namespace rr {

#define PERF_COUNT_RR 0x72727272L

static bool attributes_initialized;
static bool cpu_improperly_configured;
// At some point we might support multiple kinds of ticks for the same CPU arch.
// At that point this will need to become more complicated.
struct perf_event_attrs {
  // bug_flags is an architecture dependent flags to determine
  // what bugs need to be checked.
  // Current, this is simply the uarch on x86 and unused on aarch64.
  int bug_flags = 0;
  perf_event_attr ticks{};
  perf_event_attr minus_ticks{};
  perf_event_attr cycles{};
  perf_event_attr llsc_fail{};
  const char *pmu_name = nullptr;
  uint32_t pmu_flags = 0;
  uint32_t skid_size = 0;
  uint32_t ticks_min_period = 1;
  bool checked = false;
  bool has_ioc_period_bug = false;
  bool only_one_counter = false;
  bool activate_useless_counter = false;
  bool software_counter = false;
};
// If this contains more than one element, it's indexed by the CPU index.
static std::vector<perf_event_attrs> perf_attrs;
static uint32_t pmu_semantics_flags;

/*
 * Find out the cpu model using the cpuid instruction.
 *
 * A 3rd party list of CPUIDs at https://sandpile.org/x86/cpuid.htm
 *
 * Intel's up-to-date and complete list is in
 * "Volume 4: Model-Specific Registers", Chapter 2.
 * See "Intel 64 and IA-32 Architectures Software Developer Manual"
 * https://www.intel.com/content/www/us/en/developer/articles/technical/intel-sdm.html
 *
 * Alternatively you can find the recently added CPUIDs in the lighter document
 * called "Documentation Changes", navigate in table of contents to
 * "27. Updates to Chapter 2, Volume 4"
 * and then "Chapter 2 Model-Specific Registers (MSRs)"
 *
 * AMD: your best bet is https://www.amd.com/en/search/documentation/hub.html
 * Search for "revision guide Family 17h" and "Model 31h" or "Models 00h-0Fh"
 * For example "Revision Guide for AMD Family 19h Models 00h-0Fh Processors"
 * has a "Table 2" with "CPUID Values for AMD" showing the specific model and
 * revisions.
 *
 * These are roughly sorted by vendor, then by lineage, and then by time.
 */
enum CpuMicroarch {
  UnknownCpu,
  FirstIntel,
  IntelMerom = FirstIntel,
  IntelPenryn,
  IntelNehalem,
  IntelWestmere,
  IntelSandyBridge,
  IntelIvyBridge,
  IntelHaswell,
  IntelBroadwell,
  IntelSkylake,
  IntelKabyLake,
  IntelCometLake,
  IntelIceLake,
  IntelTigerLake,
  IntelRocketLake,
  IntelAlderLake,
  IntelRaptorLake,
  IntelSapphireRapids,
  IntelEmeraldRapids,
  IntelMeteorLake,
  IntelLunarLake,
  IntelArrowLake,
  IntelSilvermont,
  IntelGoldmont,
  IntelTremont,
  IntelGracemont,
  IntelCrestmont,
  IntelSkymont,
  LastIntel = IntelSkymont,
  FirstAMD,
  AMDF15 = FirstAMD,
  AMDZen,
  AMDZen2,
  AMDZen3,
  AMDZen4,
  AMDZen5,
  LastAMD = AMDZen5,
  FirstARM,
  ARMNeoverseN1 = FirstARM,
  ARMNeoverseN2,
  ARMNeoverseN3,
  ARMNeoverseE1,
  ARMNeoverseV1,
  ARMNeoverseV2,
  ARMNeoverseV3AE,
  ARMNeoverseV3,
  ARMCortexA55,
  ARMCortexA75,
  ARMCortexA76,
  ARMCortexA77,
  ARMCortexA78,
  ARMCortexX1,
  AmpereOne,
  AppleM1Icestorm,
  AppleM1Firestorm,
  AppleM2Blizzard,
  AppleM2Avalanche,
  LastARM = AppleM2Avalanche,
  Software
};

/*
 * Set if this CPU supports ticks counting retired conditional branches.
 */
#define PMU_TICKS_RCB (1<<0)

/*
 * Some CPUs turn off the whole PMU when there are no remaining events
 * scheduled (perhaps as a power consumption optimization). This can be a
 * very expensive operation, and is thus best avoided. For cpus, where this
 * is a problem, we keep a cycles counter (which corresponds to one of the
 * fixed function counters, so we don't use up a programmable PMC) that we
 * don't otherwise use, but keeps the PMU active, greatly increasing
 * performance.
 */
#define PMU_BENEFITS_FROM_USELESS_COUNTER (1<<1)

/*
 * Set if this CPU supports ticks counting all taken branches
 * (excluding interrupts, far branches, and rets).
 */
#define PMU_TICKS_TAKEN_BRANCHES (1<<3)

/*
 * Set if this CPU is known to have essentially unbounded skid,
 * i.e. the provided skid value is exceeded in rare cases.
 */
#define PMU_SKID_UNBOUNDED (1<<4)

struct PmuConfig {
  CpuMicroarch uarch;
  const char* name;
  uint64_t rcb_cntr_event;
  uint64_t minus_ticks_cntr_event;
  uint64_t llsc_cntr_event;
  uint32_t skid_size;
  uint32_t flags;
  const char* pmu_name = nullptr; // ARM only
  uint64_t cycle_event = PERF_COUNT_HW_CPU_CYCLES;
  int cycle_type = PERF_TYPE_HARDWARE;
  int event_type = PERF_TYPE_RAW;
};

// XXX please only edit this if you really know what you're doing.
// event = 0x5101c4:
// - 51 = generic PMU
// - 01 = umask for event BR_INST_RETIRED.CONDITIONAL
// - c4 = eventsel for event BR_INST_RETIRED.CONDITIONAL
// event = 0x5301cb:
// - 51 = generic PMU
// - 01 = umask for event HW_INTERRUPTS.RECEIVED
// - cb = eventsel for event HW_INTERRUPTS.RECEIVED
// See Intel 64 and IA32 Architectures Performance Monitoring Events.
// See check_events from libpfm4.
// Match order of CpuMicroarch.
// For the Intel Core lineage, we use the name of the product rather than
// the official name of the microarchitecture. For hybrid products the
// data in this table is for the P-cores of that product. For E-cores
// we use their actual Atom ("mont") microarchitecture.
static const PmuConfig pmu_configs[] = {
  { UnknownCpu, "Unknown", 0, 0, 0, 0, 0 },
  { IntelMerom, "Intel Merom", 0, 0, 0, 100, 0 },
  { IntelPenryn, "Intel Penryn", 0, 0, 0, 100, 0 },
  { IntelNehalem, "Intel Nehalem", 0x5101c4, 0, 0, 100, PMU_TICKS_RCB },
  { IntelWestmere, "Intel Westmere", 0x5101c4, 0, 0, 100, PMU_TICKS_RCB },
  { IntelSandyBridge, "Intel Sandy Bridge", 0x5101c4, 0, 0, 100, PMU_TICKS_RCB },
  { IntelIvyBridge, "Intel Ivy Bridge", 0x5101c4, 0, 0, 100, PMU_TICKS_RCB },
  { IntelHaswell, "Intel Haswell", 0x5101c4, 0, 0, 100, PMU_TICKS_RCB },
  { IntelBroadwell, "Intel Broadwell", 0x5101c4, 0, 0, 100, PMU_TICKS_RCB },
  { IntelSkylake, "Intel Skylake", 0x5101c4, 0, 0, 100, PMU_TICKS_RCB },
  { IntelKabyLake, "Intel Kaby Lake", 0x5101c4, 0, 0, 100, PMU_TICKS_RCB },
  { IntelCometLake, "Intel Comet Lake", 0x5101c4, 0, 0, 100, PMU_TICKS_RCB },
  { IntelIceLake, "Intel Ice Lake", 0x5111c4, 0, 0, 100, PMU_TICKS_RCB },
  { IntelTigerLake, "Intel Tiger Lake", 0x5111c4, 0, 0, 100, PMU_TICKS_RCB },
  { IntelRocketLake, "Intel Rocket Lake", 0x5111c4, 0, 0, 100, PMU_TICKS_RCB },
  { IntelAlderLake, "Intel Alder Lake", 0x5111c4, 0, 0, 125, PMU_TICKS_RCB },
  { IntelRaptorLake, "Intel Raptor Lake", 0x5111c4, 0, 0, 125, PMU_TICKS_RCB },
  { IntelSapphireRapids, "Intel Sapphire Rapids", 0x5111c4, 0, 0, 125, PMU_TICKS_RCB },
  { IntelEmeraldRapids, "Intel Emerald Rapids", 0x5111c4, 0, 0, 125, PMU_TICKS_RCB },
  { IntelMeteorLake, "Intel Meteor Lake", 0x5111c4, 0, 0, 125, PMU_TICKS_RCB },
  { IntelLunarLake, "Intel Lunar Lake", 0x100005111c4, 0, 0, 125, PMU_TICKS_RCB },
  { IntelArrowLake, "Intel Arrow Lake", 0x100005111c4, 0, 0, 125, PMU_TICKS_RCB },
  { IntelSilvermont, "Intel Silvermont", 0x517ec4, 0, 0, 100, PMU_TICKS_RCB },
  { IntelGoldmont, "Intel Goldmont", 0x517ec4, 0, 0, 100, PMU_TICKS_RCB },
  { IntelTremont, "Intel Tremont", 0x517ec4, 0, 0, 100, PMU_TICKS_RCB },
  { IntelGracemont, "Intel Gracemont", 0x517ec4, 0, 0, 100, PMU_TICKS_RCB },
  { IntelCrestmont, "Intel Crestmont", 0x517ec4, 0, 0, 100, PMU_TICKS_RCB },
  { IntelSkymont, "Intel Skymont", 0x517ec4, 0, 0, 100, PMU_TICKS_RCB },
  { AMDF15, "AMD Family 15h", 0xc4, 0xc6, 0, 250, PMU_TICKS_TAKEN_BRANCHES },
  // 0xd1 == RETIRED_CONDITIONAL_BRANCH_INSTRUCTIONS - Number of retired conditional branch instructions
  // 0x2c == INTERRUPT_TAKEN - Counts the number of interrupts taken
  // Both counters are available on all Zen microarchitecures so far.
  { AMDZen, "AMD Zen", 0x5100d1, 0, 0, 10000, PMU_TICKS_RCB | PMU_SKID_UNBOUNDED },
  { AMDZen2, "AMD Zen 2", 0x5100d1, 0, 0, 10000, PMU_TICKS_RCB | PMU_SKID_UNBOUNDED },
  { AMDZen3, "AMD Zen 3", 0x5100d1, 0, 0, 10000, PMU_TICKS_RCB | PMU_SKID_UNBOUNDED },
  { AMDZen4, "AMD Zen 4", 0x5100d1, 0, 0, 10000, PMU_TICKS_RCB | PMU_SKID_UNBOUNDED },
  { AMDZen5, "AMD Zen 5", 0x5100d1, 0, 0, 10000, PMU_TICKS_RCB | PMU_SKID_UNBOUNDED },
  // Performance cores from ARM from cortex-a76 on (including neoverse-n1 and later)
  // have the following counters that are reliable enough for us.
  // 0x21 == BR_RETIRED - Architecturally retired taken branches
  // 0x6F == STREX_SPEC - Speculatively executed strex instructions
  // 0x11 == CPU_CYCLES - Cycle
  { ARMNeoverseN1, "ARM Neoverse N1", 0x21, 0, 0x6F, 1000, PMU_TICKS_TAKEN_BRANCHES,
    "armv8_pmuv3_0", 0x11, -1, -1 },
  { ARMNeoverseN2, "ARM Neoverse N2", 0x21, 0, 0x6F, 1000, PMU_TICKS_TAKEN_BRANCHES,
    "armv8_pmuv3_0", 0x11, -1, -1 },
  { ARMNeoverseN3, "ARM Neoverse N3", 0x21, 0, 0x6F, 1000, PMU_TICKS_TAKEN_BRANCHES,
    "armv8_pmuv3_0", 0x11, -1, -1 },
  { ARMNeoverseE1, "ARM Neoverse E1", 0, 0, 0, 0, 0 },
  { ARMNeoverseV1, "ARM Neoverse V1", 0x21, 0, 0x6F, 1000, PMU_TICKS_TAKEN_BRANCHES,
    "armv8_pmuv3_0", 0x11, -1, -1 },
  { ARMNeoverseV2, "ARM Neoverse V2", 0x21, 0, 0x6F, 1000, PMU_TICKS_TAKEN_BRANCHES,
    "armv8_pmuv3_0", 0x11, -1, -1 },
  { ARMNeoverseV3AE, "ARM Neoverse V3AE", 0x21, 0, 0x6F, 1000, PMU_TICKS_TAKEN_BRANCHES,
    "armv8_pmuv3_0", 0x11, -1, -1 },
  { ARMNeoverseV3, "ARM Neoverse V3", 0x21, 0, 0x6F, 1000, PMU_TICKS_TAKEN_BRANCHES,
    "armv8_pmuv3_0", 0x11, -1, -1 },
  // cortex-a55, cortex-a75 and neoverse-e1 counts uarch ISB
  // as retired branches so the BR_RETIRED counter is not reliable.
  // There are some counters that are somewhat more reliable than
  // the total branch count (0x21) including
  // 0x0D (BR_IMMED_RETIRED) 0x0E (BR_RETURN_RETIRED)
  // 0xCD (BR_INDIRECT_ADDR_PRED) 0x76 (PC_WRITE_SPEC)
  // 0x78 (BR_IMMED_SPEC), 0xC9 (BR_COND_PRED)
  // 0xCD (BR_INDIRECT_ADDR_PRED)
  // but according to tests on the LITTLE core on a snapdragon 865
  // none of them (including the sums) seems to be useful/reliable enough.
  { ARMCortexA55, "ARM Cortex A55", 0, 0, 0, 0, 0 },
  { ARMCortexA75, "ARM Cortex A75", 0, 0, 0, 0, 0 },
  { ARMCortexA76, "ARM Cortex A76", 0x21, 0, 0x6F, 10000, PMU_TICKS_TAKEN_BRANCHES,
    "armv8_pmuv3", 0x11, -1, -1 },
  { ARMCortexA77, "ARM Cortex A77", 0x21, 0, 0x6F, 10000, PMU_TICKS_TAKEN_BRANCHES,
    "armv8_pmuv3", 0x11, -1, -1 },
  { ARMCortexA78, "ARM Cortex A78", 0x21, 0, 0x6F, 10000, PMU_TICKS_TAKEN_BRANCHES,
    "armv8_pmuv3", 0x11, -1, -1 },
  { ARMCortexX1, "ARM Cortex X1", 0x21, 0, 0x6F, 10000, PMU_TICKS_TAKEN_BRANCHES,
    "armv8_pmuv3", 0x11, -1, -1 },
  { AmpereOne, "AmpereOne", 0x21, 0, 0x6F, 1000, PMU_TICKS_TAKEN_BRANCHES,
    "armv8_pmuv3_0", 0x11, -1, -1 },
  { AppleM1Icestorm, "Apple M1 Icestorm", 0x90, 0, 0, 1000, PMU_TICKS_TAKEN_BRANCHES,
    "apple_icestorm_pmu", 0x8c, -1, -1 },
  { AppleM1Firestorm, "Apple M1 Firestorm", 0x90, 0, 0, 1000, PMU_TICKS_TAKEN_BRANCHES,
    "apple_firestorm_pmu", 0x8c, -1, -1 },
  { AppleM2Blizzard, "Apple M2 Blizzard", 0x90, 0, 0, 1000, PMU_TICKS_TAKEN_BRANCHES,
    "apple_blizzard_pmu", 0x8c, -1, -1 },
  { AppleM2Avalanche, "Apple M2 Avalanche", 0x90, 0, 0, 1000, PMU_TICKS_TAKEN_BRANCHES,
    "apple_avalanche_pmu", 0x8c, -1, -1 },
  {Software, "Software", 0, 0, 0, 0, PMU_TICKS_RCB},
};

#define RR_SKID_MAX 10000

static string lowercase(const string& s) {
  string c = s;
  transform(c.begin(), c.end(), c.begin(), ::tolower);
  return c;
}

// The index of the PMU we are using within perf_attrs.
// This is always 0 if we detected a single PMU type
// and will be the same as the CPU index if we detected multiple PMU types.
static int get_pmu_index(BindCPU cpu_binding) {
  if (cpu_binding.mode == BindCPU::UNBOUND) {
    if (perf_attrs.size() > 1) {
      CLEAN_FATAL() << "\nMultiple PMU types detected. Unbinding CPU is not supported.";
    }
    return 0;
  }
  if (cpu_binding.mode != BindCPU::SPECIFIED_CORE) {
    FATAL() << "Only specified-core mode supported at this point";
  }
  int cpu = cpu_binding.specified_core;
  if (!PerfCounters::support_cpu(cpu)) {
    CLEAN_FATAL() << "\nPMU on cpu " << cpu << " is not supported.";
  }
  if (perf_attrs.size() == 1) {
    // Single PMU type.
    return 0;
  }
  if ((size_t)cpu >= perf_attrs.size()) {
    CLEAN_FATAL() << "\nUnable to find PMU type for CPU " << cpu;
  }
  return cpu;
}

static void init_perf_event_attr(struct perf_event_attr* attr,
                                 unsigned type, uint64_t config) {
  memset(attr, 0, sizeof(*attr));
  attr->type = perf_type_id(type);
  attr->size = sizeof(*attr);
  attr->config = config;
  // rr requires that its events count userspace tracee code
  // only.
  attr->exclude_kernel = 1;
  attr->exclude_guest = 1;
}

static const uint64_t IN_TX = 1ULL << 32;
static const uint64_t IN_TXCP = 1ULL << 33;

static int64_t read_counter(ScopedFd& fd) {
  int64_t val;
  ssize_t nread = read(fd, &val, sizeof(val));
  DEBUG_ASSERT(nread == sizeof(val));
  return val;
}

// Can return a closed fd if `tid > 0` and the task was just SIGKILLed.
static ScopedFd start_counter(pid_t tid, int group_fd,
                              struct perf_event_attr* attr,
                              bool* disabled_txcp = nullptr) {
  if (disabled_txcp) {
    *disabled_txcp = false;
  }
  attr->pinned = group_fd == -1;
  int fd = syscall(__NR_perf_event_open, attr, tid, -1, group_fd, PERF_FLAG_FD_CLOEXEC);
  if (fd < 0 && errno == EINVAL && attr->type == PERF_TYPE_RAW &&
      (attr->config & IN_TXCP)) {
    // The kernel might not support IN_TXCP, so try again without it.
    struct perf_event_attr tmp_attr = *attr;
    tmp_attr.config &= ~IN_TXCP;
    fd = syscall(__NR_perf_event_open, &tmp_attr, tid, -1, group_fd, PERF_FLAG_FD_CLOEXEC);
    if (fd >= 0) {
      if (disabled_txcp) {
        *disabled_txcp = true;
      }
      LOG(warn) << "kernel does not support IN_TXCP";
      if ((cpuid(CPUID_GETEXTENDEDFEATURES, 0).ebx & HLE_FEATURE_FLAG) &&
          !Flags::get().suppress_environment_warnings) {
        fprintf(stderr,
                "Your CPU supports Hardware Lock Elision but your kernel does\n"
                "not support setting the IN_TXCP PMU flag. Record and replay\n"
                "of code that uses HLE will fail unless you update your\n"
                "kernel.\n");
      }
    }
  }
  if (fd < 0) {
    switch (errno) {
      case EACCES: {
        // Debian/Ubuntu/Android? are known to carry a patch that creates
        // additional perf_event_paranoid levels, and at level 4 no
        // perf_event_open() is allowed at all.
        // https://git.launchpad.net/~ubuntu-kernel/ubuntu/+source/linux/+git/noble/commit/kernel/events/core.c?id=e88769f04a4f050e02980f776942c28431e56faf
        // XXXkhuey ideally we could suggest adding CAP_PERFMON to rr here
        // but the patch only accepts CAP_SYS_ADMIN.
        auto perf_event_paranoid = read_perf_event_paranoid();
        if (perf_event_paranoid.has_value() && *perf_event_paranoid > 3) {
          string paranoid_value = std::to_string(*perf_event_paranoid);
          CLEAN_FATAL() <<
            "rr needs /proc/sys/kernel/perf_event_paranoid <= 3, but it is "
                        << paranoid_value << ".\n"
                        << "Change it to <= 3.\n"
                        << "Consider putting 'kernel.perf_event_paranoid = 3' in /etc/sysctl.d/10-rr.conf.\n"
                        << "See 'man 8 sysctl', 'man 5 sysctl.d' (systemd systems)\n"
                        << "and 'man 5 sysctl.conf' (non-systemd systems) for more details.";
        }
        RR_FALLTHROUGH;
      }
      case EPERM:
        CLEAN_FATAL() << "Permission denied to use 'perf_event_open'; are hardware perf events "
                   "available? See https://github.com/rr-debugger/rr/wiki/Will-rr-work-on-my-system";
        break;
      case ENOENT:
        CLEAN_FATAL() << "Unable to open performance counter with 'perf_event_open'; "
                   "are hardware perf events available? See https://github.com/rr-debugger/rr/wiki/Will-rr-work-on-my-system";
        break;
      case ESRCH:
        if (tid > 0) {
          break;
        }
        RR_FALLTHROUGH;
      default:
        FATAL() << "Failed to initialize counter";
        break;
    }
  }
  return ScopedFd(fd);
}

// Returns the ticks minimum period.
static uint32_t check_for_ioc_period_bug(perf_event_attrs &perf_attr) {
  // Start a cycles counter
  struct perf_event_attr attr = perf_attr.ticks;
  attr.sample_period = 0xffffffff;
  attr.exclude_kernel = 1;
  ScopedFd bug_fd = start_counter(0, -1, &attr);

  uint64_t period = 1;
  if (ioctl(bug_fd, PERF_EVENT_IOC_PERIOD, &period)) {
    // On some hardware the kernel imposes a minimum period of 32 to work
    // around errata, e.g.
    // https://github.com/torvalds/linux/blob/11066801dd4b7c4d75fce65c812723a80c1481ae/arch/x86/events/intel/core.c#L4610
    period = 32;
    if (ioctl(bug_fd, PERF_EVENT_IOC_PERIOD, &period)) {
      FATAL() << "ioctl(PERF_EVENT_IOC_PERIOD) failed";
    }
  }

  struct pollfd poll_bug_fd = {.fd = bug_fd, .events = POLL_IN, .revents = 0 };
  poll(&poll_bug_fd, 1, 0);

  perf_attr.has_ioc_period_bug = poll_bug_fd.revents == 0;
  LOG(debug) << "has_ioc_period_bug=" << perf_attr.has_ioc_period_bug
    << " min_period=" << period;
  return period;
}

static const int NUM_BRANCHES = 500;

volatile uint32_t accumulator_sink = 0;

static void do_branches() {
  // Do NUM_BRANCHES conditional branches that can't be optimized out.
  // 'accumulator' is always odd and can't be zero
  uint32_t accumulator = uint32_t(rand()) * 2 + 1;
  for (int i = 0; i < NUM_BRANCHES && accumulator; ++i) {
    accumulator = ((accumulator * 7) + 2) & 0xffffff;
  }
  // Use 'accumulator' so it can't be  optimized out.
  accumulator_sink = accumulator;
}

struct CPUInfo {
  // The microarch of the CPU core.
  CpuMicroarch microarch;
  // Either PERF_TYPE_RAW or some alternative type that should be used
  // instead of PERF_TYPE_RAW for raw events on this core.
  int raw_perf_event_type;
};

// Architecture specific detection code
#if defined(__i386__) || defined(__x86_64__)
#include "PerfCounters_x86.h"
#elif defined(__aarch64__)
#include "PerfCounters_aarch64.h"
#else
#error Must define microarchitecture detection code for this architecture
#endif

static void check_working_counters(perf_event_attrs &perf_attr, int pmu_index) {
  struct perf_event_attr attr = perf_attr.ticks;
  attr.sample_period = 0;
  struct perf_event_attr attr2 = perf_attr.cycles;
  attr2.sample_period = 0;
  ScopedFd fd = start_counter(0, -1, &attr);
  ScopedFd fd2 = start_counter(0, -1, &attr2);
  do_branches();
  int64_t events = read_counter(fd);
  int64_t events2 = read_counter(fd2);

  if (events < NUM_BRANCHES) {
    char config[100];
    sprintf(config, "%llx", (long long)perf_attr.ticks.config);
    std::string perf_cmdline = "perf stat -e ";
    if (perf_attr.pmu_name) {
      perf_cmdline = perf_cmdline + perf_attr.pmu_name + "/r" + config + "/ true";
    }
    else {
      perf_cmdline = perf_cmdline + "r" + config + " true";
    }
    FATAL()
        << "\nGot " << events << " branch events, expected at least "
        << NUM_BRANCHES
        << ".\n"
           "\nThe hardware performance counter seems to not be working on cpu "
        << pmu_index << "\n"
           "Check that hardware performance counters are working by running\n"
           "  "
        << perf_cmdline
        << "\n"
           "and checking that it reports a nonzero number of events.\n"
           "If performance counters seem to be working with 'perf', file an\n"
           "rr issue, otherwise check your hardware/OS/VM configuration. Also\n"
           "check that other software is not using performance counters on\n"
           "this CPU.";
  }

  perf_attr.only_one_counter = events2 == 0;
  LOG(debug) << "only_one_counter=" << perf_attr.only_one_counter;

  if (perf_attr.only_one_counter) {
    arch_check_restricted_counter();
  }
}

// Returns the ticks minimum period.
// Must be run on the CPU that we're checking for bugs.
static uint32_t check_for_bugs(perf_event_attrs &perf_attr, int pmu_index) {
  DEBUG_ASSERT(!running_under_rr());
  cpu_improperly_configured = false;
  if (perf_attr.software_counter) {
    return 1;
  }

  uint32_t min_period = check_for_ioc_period_bug(perf_attr);
  check_working_counters(perf_attr, pmu_index);
  check_for_arch_bugs(perf_attr);
  return min_period;
}

static vector<CPUInfo> get_cpus_info() {
  string forced_uarch = lowercase(Flags::get().forced_uarch);
  if (!forced_uarch.empty()) {
    for (size_t i = 0; i < array_length(pmu_configs); ++i) {
      const PmuConfig& pmu = pmu_configs[i];
      string name = lowercase(pmu.name);
      if (name.npos != name.find(forced_uarch)) {
        LOG(info) << "Using forced uarch " << pmu.name;
        return {
          { pmu.uarch, PERF_TYPE_RAW }
        };
      }
    }
    CLEAN_FATAL() << "Forced uarch " << Flags::get().forced_uarch
                  << " isn't known.";
  }
  return compute_cpus_info();
}

// Similar to rr::perf_attrs, if this contains more than one element,
// it's indexed by the CPU index.
static std::vector<PmuConfig> get_pmu_microarchs() {
  std::vector<PmuConfig> pmu_uarchs;
  auto cpus_info = get_cpus_info();
  bool found_working_pmu = false;
  for (const auto& info : cpus_info) {
    bool found = false;
    for (const auto& pmu_config : pmu_configs) {
      if (info.microarch == pmu_config.uarch) {
        found = true;
        if (pmu_config.flags & (PMU_TICKS_RCB | PMU_TICKS_TAKEN_BRANCHES)) {
          found_working_pmu |= true;
        }
        pmu_uarchs.push_back(pmu_config);
        pmu_uarchs.back().event_type = info.raw_perf_event_type;
        break;
      }
    }
    if (!found) {
      FATAL() << "Can't find PMU config for " << info.microarch;
    }
    LOG(info) << "Found PMU config for " << info.microarch;
  }
  if (!found_working_pmu) {
    CLEAN_FATAL() << "No supported microarchitectures found.";
  }
  DEBUG_ASSERT(!pmu_uarchs.empty());
  // If running with software counters this subsequent step is not necessary
  if (pmu_uarchs[0].uarch != Software) {
    // Note that the `uarch` field after processed by `post_init_pmu_uarchs`
    // is used to store the bug_flags and may not be the actual uarch.
    post_init_pmu_uarchs(pmu_uarchs);
  }
  return pmu_uarchs;
}

static void init_attributes() {
  if (attributes_initialized) {
    return;
  }
  attributes_initialized = true;

  auto pmu_uarchs = get_pmu_microarchs();
  pmu_semantics_flags = PMU_TICKS_RCB | PMU_TICKS_TAKEN_BRANCHES;
  for (auto &pmu_uarch : pmu_uarchs) {
    if (!(pmu_uarch.flags & (PMU_TICKS_RCB | PMU_TICKS_TAKEN_BRANCHES))) {
      continue;
    }
    pmu_semantics_flags = pmu_semantics_flags & pmu_uarch.flags;
  }
  if (!(pmu_semantics_flags & (PMU_TICKS_RCB | PMU_TICKS_TAKEN_BRANCHES))) {
    if (pmu_uarchs.size() == 1) {
      FATAL() << "Microarchitecture `" << pmu_uarchs[0].name
              << "' currently unsupported.";
    } else {
      std::string uarch_list;
      for (auto &pmu_uarch : pmu_uarchs) {
        uarch_list += "\n  ";
        uarch_list += pmu_uarch.name;
      }
      FATAL() << "Microarchitecture combination currently unsupported:"
              << uarch_list;
    }
  }

  if (running_under_rr()) {
    perf_attrs.resize(1);
    init_perf_event_attr(&perf_attrs[0].ticks, PERF_TYPE_HARDWARE, PERF_COUNT_RR);
    perf_attrs[0].skid_size = RR_SKID_MAX;
    perf_attrs[0].pmu_flags = pmu_semantics_flags;
  } else {
    auto npmus = pmu_uarchs.size();
    perf_attrs.resize(npmus);
    for (size_t i = 0; i < npmus; i++) {
      auto &perf_attr = perf_attrs[i];
      auto &pmu_uarch = pmu_uarchs[i];
      if (!(pmu_uarch.flags & (PMU_TICKS_RCB | PMU_TICKS_TAKEN_BRANCHES))) {
        perf_attr.pmu_flags = 0; // Mark as unsupported
        continue;
      }
      perf_attr.pmu_name = pmu_uarch.pmu_name;
      perf_attr.skid_size = pmu_uarch.skid_size;
      perf_attr.pmu_flags = pmu_uarch.flags;
      perf_attr.bug_flags = (int)pmu_uarch.uarch;
      init_perf_event_attr(&perf_attr.ticks, pmu_uarch.event_type,
                           pmu_uarch.rcb_cntr_event);
      if (pmu_uarch.minus_ticks_cntr_event != 0) {
        init_perf_event_attr(&perf_attr.minus_ticks, pmu_uarch.event_type,
                             pmu_uarch.minus_ticks_cntr_event);
      }
      init_perf_event_attr(&perf_attr.cycles, pmu_uarch.cycle_type,
                           pmu_uarch.cycle_event);
      init_perf_event_attr(&perf_attr.llsc_fail, pmu_uarch.event_type,
                           pmu_uarch.llsc_cntr_event);

      if (pmu_uarch.uarch == Software) {
        perf_attr.software_counter = true;
        perf_attr.only_one_counter = true;
      }
    }
  }
}

bool PerfCounters::support_cpu(int cpu) {
  // We could probably make cpu=-1 mean whether all CPUs are supported
  // if there's a need for it...
  DEBUG_ASSERT(cpu >= 0);
  init_attributes();

  auto nattrs = (int)perf_attrs.size();
  if (nattrs == 1) {
    cpu = 0;
  }
  if (cpu >= nattrs) {
    return false;
  }
  auto &perf_attr = perf_attrs[cpu];
  return perf_attr.pmu_flags & (PMU_TICKS_RCB | PMU_TICKS_TAKEN_BRANCHES);
}

static void check_pmu(int pmu_index) {
  auto &perf_attr = perf_attrs[pmu_index];
  if (perf_attr.checked) {
    return;
  }
  perf_attr.checked = true;

  // Under rr we emulate idealized performance counters, so we can assume
  // none of the bugs apply.
  if (running_under_rr() || perf_attr.software_counter) {
    return;
  }

  if (perf_attrs.size() > 1 && !CPUs::set_affinity_to_cpu(pmu_index)) {
    FATAL() << "Couldn't set affinity to the right PMU";
  }
  perf_attr.ticks_min_period = check_for_bugs(perf_attr, pmu_index);
  if (perf_attrs.size() > 1) {
    CPUs::get().restore_initial_affinity();
  }

  /*
   * For maintainability, and since it doesn't impact performance when not
   * needed, we always activate this. If it ever turns out to be a problem,
   * this can be set to pmu->flags & PMU_BENEFITS_FROM_USELESS_COUNTER,
   * instead.
   *
   * We also disable this counter when running under rr. Even though it's the
   * same event for the same task as the outer rr, the linux kernel does not
   * coalesce them and tries to schedule the new one on a general purpose PMC.
   * On CPUs with only 2 general PMCs (e.g. KNL), we'd run out.
   */
  perf_attr.activate_useless_counter = perf_attr.has_ioc_period_bug;
}

bool PerfCounters::is_rr_ticks_attr(const perf_event_attr& attr) {
  return attr.type == PERF_TYPE_HARDWARE && attr.config == PERF_COUNT_RR;
}

bool PerfCounters::supports_ticks_semantics(TicksSemantics ticks_semantics) {
  init_attributes();
  switch (ticks_semantics) {
  case TICKS_RETIRED_CONDITIONAL_BRANCHES:
    return (pmu_semantics_flags & PMU_TICKS_RCB) != 0;
  case TICKS_TAKEN_BRANCHES:
    return (pmu_semantics_flags & PMU_TICKS_TAKEN_BRANCHES) != 0;
  default:
    FATAL() << "Unknown ticks_semantics " << ticks_semantics;
    return false;
  }
}

TicksSemantics PerfCounters::default_ticks_semantics() {
  init_attributes();
  if (pmu_semantics_flags & PMU_TICKS_TAKEN_BRANCHES) {
    return TICKS_TAKEN_BRANCHES;
  }
  if (pmu_semantics_flags & PMU_TICKS_RCB) {
    return TICKS_RETIRED_CONDITIONAL_BRANCHES;
  }
  FATAL() << "Unsupported architecture";
  return TICKS_TAKEN_BRANCHES;
}

uint32_t PerfCounters::skid_size() {
  DEBUG_ASSERT(attributes_initialized);
  DEBUG_ASSERT(perf_attrs[pmu_index].checked);
  // If we want to stop after one event, and our minimum period is Y,
  // and the skid size is X, then we'll actually use a period of Y
  // and potentially skid to Y + X, so report Y + X as the skid size.
  return perf_attrs[pmu_index].skid_size +
      perf_attrs[pmu_index].ticks_min_period;
}

PerfCounters::PerfCounters(pid_t tid, BindCPU cpu_binding,
                           TicksSemantics ticks_semantics, Enabled enabled,
                           IntelPTEnabled enable_pt)
<<<<<<< HEAD
    : tid(tid), pmu_index(get_pmu_index(cpu_binding)), ticks_semantics_(ticks_semantics),
      enabled(enabled), opened(false), counting(false), software_counter(false) {
=======
    : tid(tid), pmu_index(0), ticks_semantics_(ticks_semantics),
      enabled(enabled), opened(false), counting(false) {
  if (enabled == Enabled::DISABLE) {
    return;
  }
  pmu_index = get_pmu_index(cpu_binding);
>>>>>>> 2fbdaadb
  if (!supports_ticks_semantics(ticks_semantics)) {
    FATAL() << "Ticks semantics " << ticks_semantics << " not supported";
  }
  if (enable_pt == PT_ENABLE) {
    pt_state = make_unique<PTState>();
  }

  auto &perf_attr = perf_attrs[pmu_index];
  if (perf_attr.software_counter) {
    software_counter = true;
  }
}

static void make_counter_async(ScopedFd& fd, int signal) {
  if (fcntl(fd, F_SETFL, O_ASYNC) || fcntl(fd, F_SETSIG, signal)) {
    FATAL() << "Failed to make ticks counter ASYNC with sig"
            << signal_name(signal);
  }
}

static void infallible_perf_event_reset_if_open(ScopedFd& fd) {
  if (fd.is_open()) {
    if (ioctl(fd, PERF_EVENT_IOC_RESET, 0)) {
      FATAL() << "ioctl(PERF_EVENT_IOC_RESET) failed";
    }
  }
}

static void infallible_perf_event_enable_if_open(ScopedFd& fd) {
  if (fd.is_open()) {
    if (ioctl(fd, PERF_EVENT_IOC_ENABLE, 0)) {
      FATAL() << "ioctl(PERF_EVENT_IOC_ENABLE) failed";
    }
  }
}

static void infallible_perf_event_disable_if_open(ScopedFd& fd) {
  if (fd.is_open()) {
    if (ioctl(fd, PERF_EVENT_IOC_DISABLE, 0)) {
      FATAL() << "ioctl(PERF_EVENT_IOC_ENABLE) failed";
    }
  }
}

static uint32_t pt_event_type() {
  static const char file_name[] = "/sys/bus/event_source/devices/intel_pt/type";
  ScopedFd fd(file_name, O_RDONLY);
  if (!fd.is_open()) {
    FATAL() << "Can't open " << file_name << ", PT events not available";
  }
  char buf[6];
  ssize_t ret = read(fd, buf, sizeof(buf));
  if (ret < 1 || ret > 5) {
    FATAL() << "Invalid value in " << file_name;
  }
  char* end_ptr;
  unsigned long value = strtoul(buf, &end_ptr, 10);
  if (end_ptr < buf + ret && *end_ptr && *end_ptr != '\n') {
    FATAL() << "Invalid value in " << file_name;
  }
  return value;
}

static const size_t PT_PERF_DATA_SIZE = 8*1024*1024;
static const size_t PT_PERF_AUX_SIZE = 128*1024*1024;

struct PTCopyThreadState {
  pthread_mutex_t mutex;
  unordered_set<PerfCounters::PTState*> counting_pt_states;

  PTCopyThreadState() {
    pthread_mutex_init(&mutex, nullptr);
    pthread_t thread;
    pthread_create(&thread, nullptr, do_thread, this);
    pthread_setname_np(thread, "pt_copy");
  }
  void start_copying(PerfCounters::PTState* state) {
    pthread_mutex_lock(&mutex);
    counting_pt_states.insert(state);
    pthread_mutex_unlock(&mutex);
  }
  void stop_copying(PerfCounters::PTState* state) {
    pthread_mutex_lock(&mutex);
    counting_pt_states.erase(state);
    pthread_mutex_unlock(&mutex);
  }

private:
  static void* do_thread(void* p) {
    static_cast<PTCopyThreadState*>(p)->thread_run();
    return nullptr;
  }
  void thread_run() {
    while (true) {
      pthread_mutex_lock(&mutex);
      while (true) {
        bool did_work = false;
        for (PerfCounters::PTState* state : counting_pt_states) {
          size_t bytes = state->flush();
          if (bytes > 0) {
            did_work = true;
          }
        }
        if (!did_work) {
          break;
        }
      }
      pthread_mutex_unlock(&mutex);

      struct timespec ts = { 0, 250000 };
      nanosleep(&ts, nullptr);
    }
  }
};

static PTCopyThreadState* pt_thread_state;

void PerfCounters::start_pt_copy_thread() {
  if (!pt_thread_state) {
    pt_thread_state = new PTCopyThreadState();
  }
}

bool PerfCounters::improperly_configured() {
  return cpu_improperly_configured;
}

// See https://github.com/intel/libipt/blob/master/doc/howto_capture.md
void PerfCounters::PTState::open(pid_t tid) {
  static uint32_t event_type = pt_event_type();

  struct perf_event_attr attr;
  init_perf_event_attr(&attr, event_type, 0);
  attr.aux_watermark = 8 * 1024 * 1024;
  pt_perf_event_fd = start_counter(tid, -1, &attr);
  if (!pt_perf_event_fd.is_open()) {
    return;
  }

  perf_buffers.allocate(pt_perf_event_fd, PT_PERF_DATA_SIZE, PT_PERF_AUX_SIZE);
}

size_t PerfCounters::PTState::flush() {
  if (!perf_buffers.allocated()) {
    return 0;
  }

  size_t ret = 0;

  while (auto packet = perf_buffers.next_packet()) {
    struct perf_event_header header = *packet->data();
    switch (header.type) {
      case PERF_RECORD_LOST:
        FATAL() << "PT records lost!";
        break;
      case PERF_RECORD_ITRACE_START:
        break;
      case PERF_RECORD_AUX: {
        auto aux_packet = *reinterpret_cast<PerfEventAux*>(packet->data());
        if (aux_packet.flags) {
          if (aux_packet.flags & PERF_AUX_FLAG_TRUNCATED) {
            CLEAN_FATAL() << "PT aux data truncated. Try increasing "
              "PT_PERF_AUX_SIZE in src/PerfCounters.cc and rerecording.";
          }
          FATAL() << "Unexpected AUX packet flags " << aux_packet.flags;
        }
        pt_data.data.emplace_back();
        vector<uint8_t>& data = pt_data.data.back();
        data.resize(aux_packet.aux_size);
        memcpy(data.data(), packet->aux_data(), aux_packet.aux_size);
        ret += aux_packet.aux_size;
        break;
      }
      default:
        FATAL() << "Unknown record " << header.type;
        break;
    }
  }

  return ret;
}

PTData PerfCounters::extract_intel_pt_data() {
  PTData result;
  if (pt_state) {
    result = std::move(pt_state->pt_data);
  }
  return result;
}

void PerfCounters::PTState::close() {
  pt_perf_event_fd.close();
  perf_buffers.destroy();
}

void PerfCounters::start(Task* t, Ticks ticks_period) {
  ASSERT(t, !counting);
  ASSERT(t, ticks_period >= 0);

  if (enabled == DISABLE) {
    return;
  }

  check_pmu(pmu_index);

  auto &perf_attr = perf_attrs[pmu_index];
  if (ticks_period == 0) {
    // We can't switch a counter between sampling and non-sampling via
    // PERF_EVENT_IOC_PERIOD so just turn 0 into a very big number.
    ticks_period = uint64_t(1) << 60;
  }
  ticks_period = max<Ticks>(ticks_period, perf_attr.ticks_min_period);

  if (!opened) {
    LOG(debug) << "Recreating counters with period " << ticks_period;

    if (software_counter) {
      t->reset_soft_counter(ticks_period);
    } else {
      struct perf_event_attr attr = perf_attr.ticks;
      struct perf_event_attr minus_attr = perf_attr.minus_ticks;
      attr.sample_period = ticks_period;
      fd_ticks_interrupt = start_counter(tid, -1, &attr);
      if (minus_attr.config != 0) {
        fd_minus_ticks_measure = start_counter(tid, fd_ticks_interrupt, &minus_attr);
      }

      if (!perf_attr.only_one_counter && !running_under_rr()) {
        reset_arch_extras<NativeArch>(pmu_index);
      }

      if (perf_attr.activate_useless_counter && !fd_useless_counter.is_open()) {
        // N.B.: This is deliberately not in the same group as the other counters
        // since we want to keep it scheduled at all times.
        fd_useless_counter = start_counter(tid, -1, &perf_attr.cycles);
      }

      if (fd_ticks_interrupt.is_open()) {
        struct f_owner_ex own;
        own.type = F_OWNER_TID;
        own.pid = tid;
        if (fcntl(fd_ticks_interrupt, F_SETOWN_EX, &own)) {
          FATAL() << "Failed to SETOWN_EX ticks event fd";
        }
        make_counter_async(fd_ticks_interrupt, PerfCounters::TIME_SLICE_SIGNAL);
      }
    }

    if (pt_state) {
      pt_state->open(tid);
      pt_thread_state->start_copying(pt_state.get());
    }
  } else {
    LOG(debug) << "Resetting counters with period " << ticks_period;

    if (software_counter) {
      t->reset_soft_counter(ticks_period);
    } else {
      infallible_perf_event_reset_if_open(fd_ticks_interrupt);
      if (fd_ticks_interrupt.is_open() && ioctl(fd_ticks_interrupt, PERF_EVENT_IOC_PERIOD, &ticks_period)) {
        FATAL() << "ioctl(PERF_EVENT_IOC_PERIOD) failed with period "
                << ticks_period;
      }
      infallible_perf_event_enable_if_open(fd_ticks_interrupt);

      infallible_perf_event_reset_if_open(fd_minus_ticks_measure);
      infallible_perf_event_enable_if_open(fd_minus_ticks_measure);

      infallible_perf_event_reset_if_open(fd_ticks_measure);
      infallible_perf_event_enable_if_open(fd_ticks_measure);

      infallible_perf_event_reset_if_open(fd_ticks_in_transaction);
      infallible_perf_event_enable_if_open(fd_ticks_in_transaction);
    }

    if (pt_state) {
      infallible_perf_event_enable_if_open(pt_state->pt_perf_event_fd);
      pt_thread_state->start_copying(pt_state.get());
    }
  }

  opened = true;
  counting = true;
  counting_period = ticks_period;
}

void PerfCounters::set_tid(pid_t tid) {
  close();
  this->tid = tid;
}

// This is essentially a nop for software counters
void PerfCounters::close() {
  if (counting) {
    FATAL() << "Can't close while counting task " << tid;
  }

  if (!opened) {
    return;
  }
  opened = false;
  if (pt_state) {
    pt_state->close();
  }

  fd_ticks_interrupt.close();
  fd_ticks_measure.close();
  fd_minus_ticks_measure.close();
  fd_useless_counter.close();
  fd_ticks_in_transaction.close();
  fd_async_signal_accelerator.close();
}

Ticks PerfCounters::stop(Task* t, Error* error) {
  if (!counting) {
    if (error) {
      *error = Error::None;
    }
    return 0;
  }

  Ticks ticks = read_ticks(t, error);
  counting = false;
  if (pt_state) {
    pt_thread_state->stop_copying(pt_state.get());
    pt_state->flush();
  }
  if (always_recreate_counters(perf_attrs[pmu_index])) {
    close();
  } else {
    infallible_perf_event_disable_if_open(fd_ticks_interrupt);
    infallible_perf_event_disable_if_open(fd_minus_ticks_measure);
    infallible_perf_event_disable_if_open(fd_ticks_measure);
    infallible_perf_event_disable_if_open(fd_ticks_in_transaction);
    if (pt_state) {
      infallible_perf_event_disable_if_open(pt_state->pt_perf_event_fd);
    }
    infallible_perf_event_disable_if_open(fd_async_signal_accelerator);
  }
  return ticks;
}

// Note that on aarch64 this is also used to get the count for `ret`
Ticks PerfCounters::ticks_for_unconditional_indirect_branch(Task*) {
  DEBUG_ASSERT(attributes_initialized);
  return (pmu_semantics_flags & PMU_TICKS_TAKEN_BRANCHES) ? 1 : 0;
}

Ticks PerfCounters::ticks_for_unconditional_direct_branch(Task*) {
  DEBUG_ASSERT(attributes_initialized);
  return (pmu_semantics_flags & PMU_TICKS_TAKEN_BRANCHES) ? 1 : 0;
}

Ticks PerfCounters::ticks_for_direct_call(Task*) {
  DEBUG_ASSERT(attributes_initialized);
  return (pmu_semantics_flags & PMU_TICKS_TAKEN_BRANCHES) ? 1 : 0;
}

Ticks PerfCounters::read_ticks(Task* t, Error* error) {
  if (error) {
    *error = Error::None;
  }

  ASSERT(t, opened);
  ASSERT(t, counting);
  ASSERT(t, counting_period > 0);

  if (fd_ticks_in_transaction.is_open()) {
    uint64_t transaction_ticks = read_counter(fd_ticks_in_transaction);
    if (transaction_ticks > 0) {
      LOG(debug) << transaction_ticks << " IN_TX ticks detected";
      if (!Flags::get().force_things) {
        ASSERT(t, false)
            << transaction_ticks
            << " IN_TX ticks detected while HLE not supported due to KVM PMU\n"
               "virtualization bug. See "
               "http://marc.info/?l=linux-kernel&m=148582794808419&w=2\n"
               "Aborting. Retry with -F to override, but it will probably\n"
               "fail.";
      }
    }
  }

  if (fd_strex_counter.is_open()) {
    uint64_t strex_count = read_counter(fd_strex_counter);
    if (strex_count > 0) {
      LOG(debug) << strex_count << " strex detected";
      if (!Flags::get().force_things) {
        ASSERT(t, false)
            << strex_count
            << " (speculatively) executed strex instructions detected. \n"
               "On aarch64, rr only supports applications making use of LSE\n"
               "atomics rather than legacy LL/SC-based atomics.\n"
               "Aborting. Retry with -F to override, but replaying such\n"
               "a recording will probably fail.";
      }
    }
  }

  uint64_t adjusted_counting_period =
      counting_period +
      (t->session().is_recording() ? recording_skid_size() : skid_size());

  uint64_t interrupt_val = 0;
  if (software_counter) {
    interrupt_val = t->read_soft_counter() ;
  } else if (fd_ticks_interrupt.is_open()) {
    interrupt_val = read_counter(fd_ticks_interrupt);
  }

  uint64_t ret;
  if (!fd_ticks_measure.is_open()) {
    if (fd_minus_ticks_measure.is_open()) {
      uint64_t minus_measure_val = read_counter(fd_minus_ticks_measure);
      interrupt_val -= minus_measure_val;
    }
    if (t->session().is_recording()) {
      if (interrupt_val > adjusted_counting_period) {
        LOG(warn) << "Recorded ticks of " << interrupt_val
          << " overshot requested ticks target by " << interrupt_val - counting_period
          << " ticks.\n"
           "On AMD systems this is known to occur occasionally for unknown reasons.\n"
           "Recording should continue normally. Please report any unexpected rr failures\n"
           "received after this warning, any conditions that reliably reproduce it,\n"
           "or sightings of this warning on non-AMD systems.";
      }
    }
    ret = interrupt_val;
  } else {
    uint64_t measure_val = read_counter(fd_ticks_measure);
    if (measure_val > interrupt_val) {
      // There is some kind of kernel or hardware bug that means we sometimes
      // see more events with IN_TXCP set than without. These are clearly
      // spurious events :-(. For now, work around it by returning the
      // interrupt_val. That will work if HLE hasn't been used in this interval.
      // Note that interrupt_val > measure_val is valid behavior (when HLE is
      // being used).
      LOG(debug) << "Measured too many ticks; measure=" << measure_val
                 << ", interrupt=" << interrupt_val;
      ret = interrupt_val;
    } else {
      ret = measure_val;
    }
  }
  if (!t->session().is_recording() && ret > adjusted_counting_period) {
    if (error && (perf_attrs[pmu_index].pmu_flags & PMU_SKID_UNBOUNDED)) {
      *error = Error::Transient;
    } else {
      ASSERT(t, false) << "Detected " << ret
          << " ticks, expected no more than " << adjusted_counting_period;
    }
  }
  return ret;
}

#ifdef BPF
class BpfAccelerator {
public:
  static std::shared_ptr<BpfAccelerator> get_or_create();

  ScopedFd create_counter(pid_t tid);
  void match_regs_and_open_counter(const Registers& regs, ScopedFd& counter);
  uint64_t skips() const {
    return *bpf_skips;
  }

  // Can't be private because of make_shared.
  BpfAccelerator(struct bpf_object* bpf_obj, int bpf_prog_fd,
                 user_regs_struct* bpf_regs, uint64_t* bpf_skips)
    : bpf_obj(bpf_obj), bpf_prog_fd(bpf_prog_fd), bpf_regs(bpf_regs), bpf_skips(bpf_skips)
  {}

  ~BpfAccelerator() {
    munmap(bpf_skips, 4096);
    munmap(bpf_regs, 4096);
    bpf_object__close(bpf_obj);
  }

private:
  static std::shared_ptr<BpfAccelerator> singleton;

  struct perf_event_attr attr;
  struct bpf_object* bpf_obj;
  // Not a ScopedFd because the bpf_object maintains ownership.
  int bpf_prog_fd;
  user_regs_struct* bpf_regs;
  uint64_t* bpf_skips;
};

std::shared_ptr<BpfAccelerator> BpfAccelerator::singleton;

/* static */ std::shared_ptr<BpfAccelerator> BpfAccelerator::get_or_create() {
  static int initialized;
  if (BpfAccelerator::singleton) {
    return BpfAccelerator::singleton;
  }

  if (!initialized) {
    initialized = -1;

    libbpf_set_strict_mode(LIBBPF_STRICT_DIRECT_ERRS);
    string path = resource_path() + "share/rr/async_event_filter.o";
    struct bpf_object* obj = bpf_object__open(path.c_str());
    if ((intptr_t)obj <= 0) {
      LOG(error) << "Failed to find bpf at " << path;
      return nullptr;
    }
    if (bpf_object__load(obj) < 0) {
      LOG(error) << "Failed to load bpf at " << path << " into the kernel. Do we have permissions?";
      bpf_object__close(obj);
      return nullptr;
    }
    int bpf_map_fd = bpf_object__find_map_fd_by_name(obj, "registers");
    if (bpf_map_fd < 0) {
      CLEAN_FATAL() << "rr's bpf at " << path << " is corrupt";
      return nullptr;
    }
    struct bpf_program* prog = bpf_object__next_program(obj, nullptr);
    if (!prog) {
      CLEAN_FATAL() << "rr's bpf at " << path << " is corrupt";
      return nullptr;
    }
    int bpf_prog_fd = bpf_program__fd(prog);
    if (bpf_prog_fd < 0) {
      CLEAN_FATAL() << "rr's bpf at " << path << " is corrupt";
      return nullptr;
    }

    auto bpf_regs = (struct user_regs_struct*)
      mmap(NULL, 4096, PROT_READ | PROT_WRITE,
           MAP_SHARED, bpf_map_fd, 0);
    if (bpf_regs == MAP_FAILED) {
      CLEAN_FATAL() << "Failed to mmap bpf maps";
      return nullptr;
    }

    bpf_map_fd = bpf_object__find_map_fd_by_name(obj, "skips");
    if (bpf_map_fd < 0) {
      CLEAN_FATAL() << "rr's bpf at " << path << " is corrupt";
      return nullptr;
    }

    auto bpf_skips = (uint64_t*)
      mmap(NULL, 4096, PROT_READ | PROT_WRITE,
           MAP_SHARED, bpf_map_fd, 0);
    if (bpf_regs == MAP_FAILED) {
      CLEAN_FATAL() << "Failed to mmap bpf maps";
      return nullptr;
    }

    BpfAccelerator::singleton =
      std::make_shared<BpfAccelerator>(obj, bpf_prog_fd, bpf_regs, bpf_skips);
    memset(&singleton->attr, 0, sizeof(singleton->attr));
    singleton->attr.type = PERF_TYPE_BREAKPOINT;
    singleton->attr.size = sizeof(attr);
    singleton->attr.bp_type = HW_BREAKPOINT_X;
    singleton->attr.bp_len = sizeof(long);
    singleton->attr.sample_period = 1;
    singleton->attr.sample_type = PERF_SAMPLE_IP;
    singleton->attr.pinned = 1;
    singleton->attr.exclude_kernel = 1;
    singleton->attr.exclude_hv = 1;
    singleton->attr.wakeup_events = 1;
    singleton->attr.precise_ip = 3;
    singleton->attr.disabled = 1;
    initialized = 1;
  }

  return BpfAccelerator::singleton;
}

ScopedFd BpfAccelerator::create_counter(pid_t tid) {
  attr.bp_addr = 0;
  ScopedFd fd = start_counter(tid, -1, &attr);

  struct f_owner_ex own;
  own.type = F_OWNER_TID;
  own.pid = tid;
  if (fcntl(fd, F_SETOWN_EX, &own)) {
    FATAL() << "Failed to SETOWN_EX bpf-accelerated breakpoint fd";
  }

  make_counter_async(fd, SIGTRAP);

  if (ioctl(fd, PERF_EVENT_IOC_SET_BPF, bpf_prog_fd)) {
    FATAL() << "Failed PERF_EVENT_IOC_SET_BPF";
  }

  return fd;
}

void BpfAccelerator::match_regs_and_open_counter(const Registers& regs, ScopedFd& fd) {
  attr.bp_addr = regs.ip().register_value();
  if (ioctl(fd, PERF_EVENT_IOC_MODIFY_ATTRIBUTES, &attr)) {
    FATAL() << "Failed PERF_EVENT_IOC_MODIFY_ATTRIBUTES";
  }

  auto r = regs.get_ptrace();
  memcpy(bpf_regs, &r, sizeof(struct user_regs_struct));
  *bpf_skips = 0;

  infallible_perf_event_enable_if_open(fd);
}

bool PerfCounters::accelerate_async_signal(const Registers& regs) {
  if (!fd_async_signal_accelerator.is_open()) {
    if (!bpf) {
      bpf = BpfAccelerator::get_or_create();
    }

    if (!bpf) {
      return false;
    }

    fd_async_signal_accelerator = bpf->create_counter(tid);
  }

  if (!fd_async_signal_accelerator.is_open()) {
    return false;
  }

  bpf->match_regs_and_open_counter(regs, fd_async_signal_accelerator);
  return true;
}

uint64_t PerfCounters::bpf_skips() const {
  if (!bpf) {
    return 0;
  }

  return bpf->skips();
}
#endif

} // namespace rr<|MERGE_RESOLUTION|>--- conflicted
+++ resolved
@@ -774,17 +774,12 @@
 PerfCounters::PerfCounters(pid_t tid, BindCPU cpu_binding,
                            TicksSemantics ticks_semantics, Enabled enabled,
                            IntelPTEnabled enable_pt)
-<<<<<<< HEAD
-    : tid(tid), pmu_index(get_pmu_index(cpu_binding)), ticks_semantics_(ticks_semantics),
+    : tid(tid), pmu_index(0), ticks_semantics_(ticks_semantics),
       enabled(enabled), opened(false), counting(false), software_counter(false) {
-=======
-    : tid(tid), pmu_index(0), ticks_semantics_(ticks_semantics),
-      enabled(enabled), opened(false), counting(false) {
   if (enabled == Enabled::DISABLE) {
     return;
   }
   pmu_index = get_pmu_index(cpu_binding);
->>>>>>> 2fbdaadb
   if (!supports_ticks_semantics(ticks_semantics)) {
     FATAL() << "Ticks semantics " << ticks_semantics << " not supported";
   }
