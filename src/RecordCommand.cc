--- conflicted
+++ resolved
@@ -196,12 +196,10 @@
   /* True if we should check files being mapped outside of the recording. */
   bool check_outside_mmaps;
 
-<<<<<<< HEAD
   SC_Strategy software_counting_strategy;
-=======
+
   /* True if we should not add the preload library to LD_PRELOAD. */
   bool no_preload = false;
->>>>>>> 7f3bb733
 
   RecordFlags()
       : max_ticks(Scheduler::DEFAULT_MAX_TICKS),
@@ -293,11 +291,8 @@
     { 18, "tsan", NO_PARAMETER },
     { 19, "intel-pt", NO_PARAMETER },
     { 20, "check-outside-mmaps", NO_PARAMETER },
-<<<<<<< HEAD
-    { 21, "scs", HAS_PARAMETER },
-=======
     { 21, "no-preload", NO_PARAMETER },
->>>>>>> 7f3bb733
+    { 22, "scs", HAS_PARAMETER },
     { 'c', "num-cpu-ticks", HAS_PARAMETER },
     { 'h', "chaos", NO_PARAMETER },
     { 'i', "ignore-signal", HAS_PARAMETER },
@@ -524,7 +519,9 @@
       flags.check_outside_mmaps = true;
       break;
     case 21:
-<<<<<<< HEAD
+      flags.no_preload = true;
+      break;
+    case 22:
       if (opt.value == "never-jii") {
         flags.software_counting_strategy = SCS_NEVER_JII;
       } else if (opt.value == "always-jii") {
@@ -537,9 +534,6 @@
         FATAL() << "Unknown software counting strategy `" << opt.value << "`"
                 << " valid values are `never-jii`, `always-jii`, `minimal`, `no-dyn-instrumentation`";
       }
-=======
-      flags.no_preload = true;
->>>>>>> 7f3bb733
       break;
     case 's':
       flags.always_switch = true;
