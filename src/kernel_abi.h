/* -*- Mode: C++; tab-width: 8; c-basic-offset: 2; indent-tabs-mode: nil; -*- */

#ifndef RR_KERNEL_ABI_H
#define RR_KERNEL_ABI_H

#include <signal.h>

#include <vector>

#include "core.h"
#include "log.h"
#include "remote_ptr.h"

#undef loff_t

namespace rr {

class remote_code_ptr;
class Task;

enum SupportedArch { x86, x86_64, aarch64, SupportedArch_MAX = aarch64 };

#if defined(__i386__)
const SupportedArch RR_NATIVE_ARCH = SupportedArch::x86;
#elif defined(__x86_64__)
const SupportedArch RR_NATIVE_ARCH = SupportedArch::x86_64;
#elif defined(__aarch64__)
const SupportedArch RR_NATIVE_ARCH = SupportedArch::aarch64;
#else
#error need to define new SupportedArch enum
#endif

inline bool is_x86ish(SupportedArch arch_) {
  return arch_ == x86 || arch_ == x86_64;
}

int to_audit_arch(SupportedArch arch);

template <SupportedArch a, typename system_type, typename rr_type>
struct Verifier {
  // Optimistically say we are the same size.
  static const bool same_size = true;
};

template <typename system_type, typename rr_type>
struct Verifier<RR_NATIVE_ARCH, system_type, rr_type> {
  static const bool same_size = sizeof(system_type) == sizeof(rr_type);
};

template <typename T> struct Verifier<RR_NATIVE_ARCH, T, T> {
  // Prevent us from accidentally verifying the size of rr's structure
  // with itself or (unlikely) the system's structure with itself.
};

// We want verify that the types have the same size as their
// counterparts in the system header. To avoid having to include
// all system headers here, we instead make the verification macros
// a no-op unless included from kernel_abi.cc.
#ifndef RR_VERIFY_TYPE
#define RR_VERIFY_TYPE_ARCH(arch_, system_type_, rr_type_) // no-op
#define RR_VERIFY_TYPE_EXPLICIT(system_type_, rr_type_)    // no-op
#define RR_VERIFY_TYPE(x)                                  // no-op
#endif

// For structs whose native definitions only exist on x86
#ifndef RR_VERIFY_TYPE_X86
#define RR_VERIFY_TYPE_X86_ARCH(arch_, system_type_, rr_type_) // no-op
#define RR_VERIFY_TYPE_X86(x)                                  // no-op
#endif

struct KernelConstants {
  // These are the same across all architectures. The kernel defines them for
  // all architectures in the uapi headers, but the libc's headers may not.
  // Further, the libc headers may conflict with the kernel headers, so for
  // simplicity, we just define everything here:
  static const int PTRACE_TRACEME = 0;
  static const int PTRACE_PEEKTEXT = 1;
  static const int PTRACE_PEEKDATA = 2;
  static const int PTRACE_PEEKUSR = 3;
  // PEEKUSER is a libc alias.
  static const int PTRACE_PEEKUSER = PTRACE_PEEKUSR;
  static const int PTRACE_POKETEXT = 4;
  static const int PTRACE_POKEDATA = 5;
  static const int PTRACE_POKEUSR = 6;
  // POKEUSER is a libc alias.
  static const int PTRACE_POKEUSER = PTRACE_POKEUSR;
  static const int PTRACE_CONT = 7;
  static const int PTRACE_KILL = 8;
  static const int PTRACE_SINGLESTEP = 9;
  // PTRACE_GETREGS actually does vary but it's 12 on every arch we care about.
  static const int PTRACE_GETREGS = 12;
  static const int PTRACE_GETFPREGS = 14;
  static const int PTRACE_SETFPREGS = 15;
  static const int PTRACE_ATTACH = 16;
  static const int PTRACE_DETACH = 17;
  static const int PTRACE_SYSCALL = 24;
  static const int PTRACE_SETOPTIONS = 0x4200;
  static const int PTRACE_GETEVENTMSG = 0x4201;
  static const int PTRACE_GETSIGINFO = 0x4202;
  static const int PTRACE_SETSIGINFO = 0x4203;
  static const int PTRACE_GETREGSET = 0x4204;
  static const int PTRACE_SETREGSET = 0x4205;
  static const int PTRACE_SEIZE = 0x4206;
  static const int PTRACE_INTERRUPT = 0x4207;
  static const int PTRACE_LISTEN = 0x4208;
  static const int PTRACE_GETSIGMASK = 0x420a;
  static const int PTRACE_SETSIGMASK = 0x420b;
  static const int PTRACE_GET_SYSCALL_INFO = 0x420e;

  static const int PTRACE_EVENT_NONE = 0;
  static const int PTRACE_EVENT_FORK = 1;
  static const int PTRACE_EVENT_VFORK = 2;
  static const int PTRACE_EVENT_CLONE = 3;
  static const int PTRACE_EVENT_EXEC = 4;
  static const int PTRACE_EVENT_VFORK_DONE = 5;
  static const int PTRACE_EVENT_EXIT = 6;
  static const int PTRACE_EVENT_SECCOMP = 7; // ubuntu 12.10 and future kernels
  static const int PTRACE_EVENT_SECCOMP_OBSOLETE = 8; // ubuntu 12.04
  static const int PTRACE_EVENT_STOP = 128;

  static const int PTRACE_O_TRACESYSGOOD = 1;
  static const int PTRACE_O_TRACEFORK = 1 << PTRACE_EVENT_FORK;
  static const int PTRACE_O_TRACEVFORK = 1 << PTRACE_EVENT_VFORK;
  static const int PTRACE_O_TRACECLONE = 1 << PTRACE_EVENT_CLONE;
  static const int PTRACE_O_TRACEEXEC = 1 << PTRACE_EVENT_EXEC;
  static const int PTRACE_O_TRACEVFORKDONE = 1 << PTRACE_EVENT_VFORK_DONE;
  static const int PTRACE_O_TRACEEXIT = 1 << PTRACE_EVENT_EXIT;
  static const int PTRACE_O_TRACESECCOMP = 1 << PTRACE_EVENT_SECCOMP;
  static const int PTRACE_O_EXITKILL = 1 << 20;

  static const int PTRACE_SYSCALL_INFO_NONE = 0;
  static const int PTRACE_SYSCALL_INFO_ENTRY = 1;
  static const int PTRACE_SYSCALL_INFO_EXIT = 2;
  static const int PTRACE_SYSCALL_INFO_SECCOMP = 3;

  static const ::size_t SIGINFO_MAX_SIZE = 128;

  // These types are the same size everywhere.
  typedef int32_t pid_t;
  typedef uint32_t uid_t;
  typedef uint32_t gid_t;
  typedef uint32_t socklen_t;
  typedef uint64_t dev_t;
  typedef uint32_t mode_t;
  typedef int32_t __kernel_timer_t;
};

// These duplicate the matching F_* constants for commands for fcntl, with two
// small differences: we unconditionally define the *64 variants to their values
// for 32-bit systems.  This change enables us to always use our constants in
// switch cases without worrying about duplicated case values and makes dealing
// with 32-bit and 64-bit tracees in the same rr process simpler.
//
// The other small difference is that we define these constants without the F_
// prefix, so as to not run afoul of the C preprocessor.
struct FcntlConstants {
  enum FcntlOperation {
    DUPFD = 0,
    GETFD = 1,
    SETFD = 2,
    GETFL = 3,
    SETFL = 4,
    GETLK = 5,
    SETLK = 6,
    SETLKW = 7,
    SETOWN = 8,
    GETOWN = 9,
    SETSIG = 10,
    GETSIG = 11,
    GETLK64 = 12,
    SETLK64 = 13,
    SETLKW64 = 14,
    SETOWN_EX = 15,
    GETOWN_EX = 16,
    // Open File descriptor locks (Linux specific)
    OFD_GETLK = 36,
    OFD_SETLK = 37,
    OFD_SETLKW = 38,
    // Other Linux-specific operations
    SETLEASE = 0x400,
    GETLEASE = 0x400 + 1,
    NOTIFY = 0x400 + 2,
    DUPFD_CLOEXEC = 0x400 + 6,
    SETPIPE_SZ = 0x400 + 7,
    GETPIPE_SZ = 0x400 + 8,
    ADD_SEALS = 0x400 + 9,
    GET_SEALS = 0x400 + 10,
    GET_RW_HINT = 0x400 + 11,
    SET_RW_HINT = 0x400 + 12,
    GET_FILE_RW_HINT = 0x400 + 13,
    SET_FILE_RW_HINT = 0x400 + 14,
  };
};

// Various ELF constants we use. These are verified to be the same
// as those in the system headers by kernel_abi.cc
enum ELFCLASS { CLASSNONE = 0, CLASS32 = 1, CLASS64 = 2 };
enum ELFENDIAN { DATA2LSB = 1 };
enum EM {
  I386 = 3,
  X86_64 = 62,
  AARCH64 = 183
};

struct WordSize32Defs {
  static const ::size_t SIGINFO_PAD_SIZE =
      (KernelConstants::SIGINFO_MAX_SIZE / sizeof(int32_t)) - 3;

  typedef int16_t signed_short;
  typedef uint16_t unsigned_short;

  typedef int32_t signed_int;
  typedef uint32_t unsigned_int;

  typedef int32_t signed_long;
  typedef uint32_t unsigned_long;

  typedef int32_t signed_word;
  typedef uint32_t unsigned_word;

  typedef uint32_t size_t;
  typedef int32_t ssize_t;

  // These really only exist as proper abstractions so that adding x32
  // (x86-64's ILP32 ABI) support is relatively easy.
  typedef int32_t syscall_slong_t;
  typedef uint32_t syscall_ulong_t;
  typedef int32_t sigchld_clock_t;
  typedef uint32_t __statfs_word;

  static const size_t elfclass = ELFCLASS::CLASS32;
  typedef struct {
    uint8_t e_ident[16];
    uint16_t e_type;
    uint16_t e_machine;
    uint32_t e_version;
    uint32_t e_entry;
    uint32_t e_phoff;
    uint32_t e_shoff;
    uint32_t e_flags;
    uint16_t e_ehsize;
    uint16_t e_phentsize;
    uint16_t e_phnum;
    uint16_t e_shentsize;
    uint16_t e_shnum;
    uint16_t e_shstrndx;
  } ElfEhdr;
  RR_VERIFY_TYPE_ARCH(RR_NATIVE_ARCH, ::Elf32_Ehdr, ElfEhdr);
  typedef struct {
    uint32_t p_type;
    uint32_t p_offset;
    uint32_t p_vaddr;
    uint32_t p_paddr;
    uint32_t p_filesz;
    uint32_t p_memsz;
    uint32_t p_flags;
    uint32_t p_align;
  } ElfPhdr;
  RR_VERIFY_TYPE_ARCH(RR_NATIVE_ARCH, ::Elf32_Phdr, ElfPhdr);
  typedef struct {
    uint32_t sh_name;
    uint32_t sh_type;
    uint32_t sh_flags;
    uint32_t sh_addr;
    uint32_t sh_offset;
    uint32_t sh_size;
    uint32_t sh_link;
    uint32_t sh_info;
    uint32_t sh_addralign;
    uint32_t sh_entsize;
  } ElfShdr;
  RR_VERIFY_TYPE_ARCH(RR_NATIVE_ARCH, ::Elf32_Shdr, ElfShdr);
  typedef struct {
    uint32_t ch_type;
    uint32_t ch_size;
    uint32_t ch_addralign;
  } ElfChdr;
  typedef struct {
    uint32_t st_name;
    uint32_t st_value;
    uint32_t st_size;
    uint8_t st_info;
    uint8_t st_other;
    uint16_t st_shndx;
  } ElfSym;
  RR_VERIFY_TYPE_ARCH(RR_NATIVE_ARCH, ::Elf32_Sym, ElfSym);
  typedef struct {
    int32_t d_tag;
    uint32_t d_val;
  } ElfDyn;
  RR_VERIFY_TYPE_ARCH(RR_NATIVE_ARCH, ::Elf32_Dyn, ElfDyn);
  typedef struct {
    uint32_t n_namesz;
    uint32_t n_descsz;
    uint32_t n_type;
  } ElfNhdr;
  RR_VERIFY_TYPE_ARCH(RR_NATIVE_ARCH, ::Elf32_Nhdr, ElfNhdr);
  typedef struct {
    uint32_t r_offset;
    uint32_t r_info;
  } ElfRel;
  RR_VERIFY_TYPE_ARCH(RR_NATIVE_ARCH, ::Elf32_Rel, ElfRel);
  typedef struct {
    uint32_t r_offset;
    uint32_t r_info;
    int32_t r_addend;
  } ElfRela;
  RR_VERIFY_TYPE_ARCH(RR_NATIVE_ARCH, ::Elf32_Rela, ElfRela);

  static uint8_t clz_ptr(remote_ptr<void> ptr) {
    return __builtin_clz(ptr.as_int());
  }
};

struct WordSize64Defs {
  static const ::size_t SIGINFO_PAD_SIZE =
      (KernelConstants::SIGINFO_MAX_SIZE / sizeof(int32_t)) - 4;

  typedef int16_t signed_short;
  typedef uint16_t unsigned_short;

  typedef int32_t signed_int;
  typedef uint32_t unsigned_int;

  typedef int64_t signed_long;
  typedef uint64_t unsigned_long;

  typedef int64_t signed_word;
  typedef uint64_t unsigned_word;

  typedef uint64_t size_t;
  typedef int64_t ssize_t;

  // These really only exist as proper abstractions so that adding x32
  // (x86-64's ILP32 ABI) support is relatively easy.
  typedef int64_t syscall_slong_t;
  typedef uint64_t syscall_ulong_t;
  typedef int64_t sigchld_clock_t;
  typedef signed_long __statfs_word;

  static const size_t elfclass = ELFCLASS::CLASS64;
  typedef struct {
    uint8_t e_ident[16];
    uint16_t e_type;
    uint16_t e_machine;
    uint32_t e_version;
    uint64_t e_entry;
    uint64_t e_phoff;
    uint64_t e_shoff;
    uint32_t e_flags;
    uint16_t e_ehsize;
    uint16_t e_phentsize;
    uint16_t e_phnum;
    uint16_t e_shentsize;
    uint16_t e_shnum;
    uint16_t e_shstrndx;
  } ElfEhdr;
  RR_VERIFY_TYPE_ARCH(RR_NATIVE_ARCH, ::Elf64_Ehdr, ElfEhdr);
  typedef struct {
    uint32_t p_type;
    uint32_t p_flags;
    uint64_t p_offset;
    uint64_t p_vaddr;
    uint64_t p_paddr;
    uint64_t p_filesz;
    uint64_t p_memsz;
    uint64_t p_align;
  } ElfPhdr;
  RR_VERIFY_TYPE_ARCH(RR_NATIVE_ARCH, ::Elf64_Phdr, ElfPhdr);
  typedef struct {
    uint32_t sh_name;
    uint32_t sh_type;
    uint64_t sh_flags;
    uint64_t sh_addr;
    uint64_t sh_offset;
    uint64_t sh_size;
    uint32_t sh_link;
    uint32_t sh_info;
    uint64_t sh_addralign;
    uint64_t sh_entsize;
  } ElfShdr;
  RR_VERIFY_TYPE_ARCH(RR_NATIVE_ARCH, ::Elf64_Shdr, ElfShdr);
  typedef struct {
    uint32_t ch_type;
    uint32_t ch_reserved;
    uint64_t ch_size;
    uint64_t ch_addralign;
  } ElfChdr;
  typedef struct {
    uint32_t st_name;
    uint8_t st_info;
    uint8_t st_other;
    uint16_t st_shndx;
    uint64_t st_value;
    uint64_t st_size;
  } ElfSym;
  RR_VERIFY_TYPE_ARCH(RR_NATIVE_ARCH, ::Elf64_Sym, ElfSym);
  typedef struct {
    uint64_t d_tag;
    uint64_t d_val;
  } ElfDyn;
  RR_VERIFY_TYPE_ARCH(RR_NATIVE_ARCH, ::Elf64_Dyn, ElfDyn);
  typedef struct {
    uint32_t n_namesz;
    uint32_t n_descsz;
    uint32_t n_type;
  } ElfNhdr;
  RR_VERIFY_TYPE_ARCH(RR_NATIVE_ARCH, ::Elf64_Nhdr, ElfNhdr);
  typedef struct {
    uint64_t r_offset;
    uint64_t r_info;
  } ElfRel;
  RR_VERIFY_TYPE_ARCH(RR_NATIVE_ARCH, ::Elf64_Rel, ElfRel);
  typedef struct {
    uint64_t r_offset;
    uint64_t r_info;
    int64_t r_addend;
  } ElfRela;
  RR_VERIFY_TYPE_ARCH(RR_NATIVE_ARCH, ::Elf64_Rela, ElfRela);

  static uint8_t clz_ptr(remote_ptr<void> ptr) {
    return __builtin_clzl(ptr.as_int());
  }
};

/**
 * Structs defined in BaseArch and its derivatives should not contain any
 * holes. Holes can cause divergence if such structs are copied from rr to
 * the tracee.
 */
template <SupportedArch arch_, typename wordsize>
struct BaseArch : public wordsize,
                  public FcntlConstants,
                  public KernelConstants {
  static SupportedArch arch() { return arch_; }
  static bool is_x86ish() {
    return rr::is_x86ish(arch_);
  }

  typedef typename wordsize::syscall_slong_t syscall_slong_t;
  typedef typename wordsize::syscall_ulong_t syscall_ulong_t;
  typedef typename wordsize::signed_int signed_int;
  typedef typename wordsize::unsigned_int unsigned_int;
  typedef typename wordsize::signed_short signed_short;
  typedef typename wordsize::unsigned_short unsigned_short;
  typedef typename wordsize::signed_long signed_long;
  typedef typename wordsize::unsigned_long unsigned_long;
  typedef typename wordsize::unsigned_word unsigned_word;
  typedef typename wordsize::size_t size_t;
  typedef typename wordsize::ssize_t ssize_t;
  typedef typename wordsize::sigchld_clock_t sigchld_clock_t;
  typedef typename wordsize::__statfs_word __statfs_word;

  typedef syscall_slong_t time_t;
  typedef syscall_slong_t off_t;
  typedef syscall_slong_t blkcnt_t;
  typedef syscall_slong_t blksize_t;
  typedef syscall_ulong_t rlim_t;
  typedef syscall_ulong_t fsblkcnt_t;
  typedef syscall_ulong_t fsfilcnt_t;
  typedef syscall_ulong_t ino_t;
  typedef syscall_ulong_t nlink_t;

  typedef int64_t off64_t;
  typedef int64_t loff_t;
  typedef uint64_t rlim64_t;
  typedef uint64_t ino64_t;
  typedef int64_t blkcnt64_t;

  typedef syscall_slong_t clock_t;
  typedef signed_int __kernel_key_t;
  typedef signed_int __kernel_uid32_t;
  typedef signed_int __kernel_gid32_t;
  typedef unsigned_int __kernel_mode_t;
  typedef unsigned_long __kernel_ulong_t;
  typedef signed_long __kernel_long_t;
  typedef __kernel_long_t __kernel_time_t;
  typedef __kernel_long_t __kernel_suseconds_t;
  typedef signed_int __kernel_pid_t;
  typedef int64_t __kernel_loff_t;

  typedef uint32_t __u32;
  typedef uint64_t __u64;
  typedef __u64 aligned_u64 __attribute((aligned(8)));

  // If they are defined in the header, undef them now.
  // In rr, we always refer to them as these constants.
#undef PTRACE_GETREGS
#undef PTRACE_SETREGS
#undef PTRACE_GETFPREGS
#undef PTRACE_SETFPREGS
#undef PTRACE_GETFPXREGS
#undef PTRACE_SETFPXREGS
#undef PTRACE_OLDSETOPTIONS
#undef PTRACE_GET_THREAD_AREA
#undef PTRACE_SET_THREAD_AREA
#undef PTRACE_ARCH_PRCTL
#undef PTRACE_SYSEMU
#undef PTRACE_SYSEMU_SINGLESTEP

  // These are architecture specific and may not exist on any given
  // architecture or the number assigned on the architecture may vary.
  // Here we give each of these a unique negative number that makes writing
  // architecture generic code easier (the same approach is used for
  // architecture specific syscalls).
  static const int PTRACE_GETREGS = -1;
  static const int PTRACE_SETREGS = -2;
  static const int PTRACE_GETFPREGS = -3;
  static const int PTRACE_SETFPREGS = -4;
  static const int PTRACE_GETFPXREGS = -5;
  static const int PTRACE_SETFPXREGS = -6;
  static const int PTRACE_OLDSETOPTIONS = -7;
  static const int PTRACE_GET_THREAD_AREA = -8;
  static const int PTRACE_SET_THREAD_AREA = -9;
  static const int PTRACE_ARCH_PRCTL = -10;
  static const int PTRACE_SYSEMU = -11;
  static const int PTRACE_SYSEMU_SINGLESTEP = -12;

  template <typename T> struct ptr {
    typedef T Referent;
    unsigned_word val;
    template <typename U> operator remote_ptr<U>() const { return rptr(); }
    /**
     * Sometimes you need to call rptr() directly to resolve ambiguous
     * overloading.
     */
    remote_ptr<T> rptr() const { return remote_ptr<T>(val); }
    template <typename U> ptr<T>& operator=(remote_ptr<U> p) {
      remote_ptr<T> pt = p;
      val = pt.as_int();
      DEBUG_ASSERT(val == pt.as_int());
      return *this;
    }
    operator bool() const { return val; }
    static size_t referent_size() { return sizeof(T); }
  };

  template <typename T> struct ptr64 {
    typedef T Referent;
    aligned_u64 val;
    template <typename U> operator remote_ptr<U>() const { return rptr(); }
    /**
     * Sometimes you need to call rptr() directly to resolve ambiguous
     * overloading.
     */
    remote_ptr<T> rptr() const { return remote_ptr<T>(val); }
    template <typename U> ptr64<T>& operator=(remote_ptr<U> p) {
      remote_ptr<T> pt = p;
      val = pt.as_int();
      DEBUG_ASSERT(val == pt.as_int());
      return *this;
    }
    operator bool() const { return val; }
    static size_t referent_size() { return sizeof(T); }
  };

  union sigval_t {
    signed_int sival_int;
    ptr<void> sival_ptr;
  };

  struct sockaddr {
    unsigned_short sa_family;
    char sa_data[14];
  };
  RR_VERIFY_TYPE(sockaddr);

  struct sockaddr_storage {
    char sa_data[128];
  };
  RR_VERIFY_TYPE(sockaddr_storage);

  struct sockaddr_un {
    unsigned_short sun_family;
    char sun_path[108];
  };
  RR_VERIFY_TYPE(sockaddr_un);

  struct timeval {
    __kernel_time_t tv_sec;
    __kernel_suseconds_t tv_usec;
  };
  RR_VERIFY_TYPE(timeval);

  struct timespec {
    __kernel_time_t tv_sec;
    syscall_slong_t tv_nsec;
  };
  RR_VERIFY_TYPE(timespec);

  struct pollfd {
    signed_int fd;
    signed_short events;
    signed_short revents;
  };
  RR_VERIFY_TYPE(pollfd);

  struct iovec {
    ptr<void> iov_base;
    size_t iov_len;
  };
  RR_VERIFY_TYPE(iovec);

  struct msghdr {
    ptr<void> msg_name;
    socklen_t msg_namelen;
    char _padding[sizeof(ptr<void>) - sizeof(socklen_t)];

    ptr<iovec> msg_iov;
    size_t msg_iovlen;

    ptr<void> msg_control;
    size_t msg_controllen;

    signed_int msg_flags;
  };
  RR_VERIFY_TYPE(msghdr);

  struct cmsghdr {
    size_t cmsg_len;
    int cmsg_level;
    int cmsg_type;
  };
  RR_VERIFY_TYPE(cmsghdr);

  struct mmsghdr {
    msghdr msg_hdr;
    unsigned_int msg_len;
  };
  RR_VERIFY_TYPE(mmsghdr);

// x86-64 is the only architecture to pack this structure, and it does
// so to make the x86 and x86-64 definitions identical.  So even if
// we're compiling on an x86-64 host that will support recording
// 32-bit and 64-bit programs, this is the correct way to declare
// epoll_event for both kinds of recordees.
// See <linux/eventpoll.h>.
#if defined(__x86_64__)
#define RR_EPOLL_PACKED __attribute__((packed))
#else
#define RR_EPOLL_PACKED
#endif
  struct epoll_event {
    union epoll_data {
      ptr<void> ptr_;
      signed_int fd;
      uint32_t u32;
      uint64_t u64;
    };

    uint32_t events;
    epoll_data data;
  } RR_EPOLL_PACKED;
  RR_VERIFY_TYPE(epoll_event);
#undef RR_EPOLL_PACKED

  struct rusage {
    timeval ru_utime;
    timeval ru_stime;
    signed_long ru_maxrss;
    signed_long ru_ixrss;
    signed_long ru_idrss;
    signed_long ru_isrss;
    signed_long ru_minflt;
    signed_long ru_majflt;
    signed_long ru_nswap;
    signed_long ru_inblock;
    signed_long ru_oublock;
    signed_long ru_msgnsd;
    signed_long ru_msgrcv;
    signed_long ru_nsignals;
    signed_long ru_nvcsw;
    signed_long ru_nivcsw;
  };
  RR_VERIFY_TYPE(rusage);

  struct siginfo_t {
    signed_int si_signo;
    signed_int si_errno;
    signed_int si_code;
    union {
      signed_int padding[wordsize::SIGINFO_PAD_SIZE];
      // <bits/siginfo.h> #defines all the field names belong due to X/Open
      // requirements, so we append '_'.
      struct {
        pid_t si_pid_;
        uid_t si_uid_;
      } _kill;
      struct {
        signed_int si_tid_;
        signed_int si_overrun_;
        sigval_t si_sigval_;
      } _timer;
      struct {
        pid_t si_pid_;
        uid_t si_uid_;
        sigval_t si_sigval_;
      } _rt;
      struct {
        pid_t si_pid_;
        uid_t si_uid_;
        signed_int si_status_;
        sigchld_clock_t si_utime_;
        sigchld_clock_t si_stime_;
      } _sigchld;
      struct {
        ptr<void> si_addr_;
        signed_short si_addr_lsb_;
        union {
          struct {
            ptr<void> _lower;
            ptr<void> _upper;
          } _addr_bnds;
          uint32_t _pkey;
        } _bounds;
      } _sigfault;
      struct {
        signed_long si_band_;
        signed_int si_fd_;
      } _sigpoll;
      struct {
        ptr<void> _call_addr;
        signed_int _syscall;
        unsigned_int _arch;
      } _sigsys;
    } _sifields;
  };
  RR_VERIFY_TYPE_EXPLICIT(siginfo_t, ::siginfo_t)

  typedef unsigned char cc_t;
  typedef unsigned_int speed_t;
  typedef unsigned_int tcflag_t;

  struct termios {
    tcflag_t c_iflag;
    tcflag_t c_oflag;
    tcflag_t c_cflag;
    tcflag_t c_lflag;
    cc_t c_line;
    cc_t c_cc[19];
  };
  /* We don't verify termios because the kernel and glibc don't agree on its
   * layout and ensuring that we only have the kernel termios visible here is
   * a pain.
   */

  struct termio {
    unsigned_short c_iflag;
    unsigned_short c_oflag;
    unsigned_short c_cflag;
    unsigned_short c_lflag;
    unsigned char c_line;
    unsigned char c_cc[8];
  };

  struct seccomp_notif_sizes {
    uint16_t seccomp_notif;
    uint16_t seccomp_notif_resp;
    uint16_t seccomp_data;
  };
  // seccomp_notif_sizes is not present in older kernels
  // RR_VERIFY_TYPE(seccomp_notif_sizes);

  struct serial_struct {
    signed_int type;
    signed_int line;
    unsigned_int port;
    signed_int irq;
    signed_int flags;
    signed_int xmit_fifo_size;
    signed_int custom_divisor;
    signed_int baud_base;
    unsigned_short close_delay;
    char io_type;
    char reserved_char[1];
    signed_int hub6;
    unsigned_short closing_wait;
    unsigned_short closing_wait2;
    ptr<unsigned char> iomem_base;
    unsigned_short iomem_reg_shift;
    unsigned_int port_high;
    unsigned_long iomap_base;
  };
  RR_VERIFY_TYPE(serial_struct);

  struct serial_icounter_struct {
    int cts;
    int dsr;
    int rng;
    int dcd;
    int rx;
    int tx;
    int frame;
    int overrun;
    int parity;
    int brk;
    int buf_overrun;
    int reserved[9];
  };
  RR_VERIFY_TYPE(serial_icounter_struct);

  struct winsize {
    unsigned_short ws_row;
    unsigned_short ws_col;
    unsigned_short ws_xpixel;
    unsigned_short ws_ypixel;
  };
  RR_VERIFY_TYPE(winsize);

  struct ipc64_perm {
    __kernel_key_t key;
    __kernel_uid32_t uid;
    __kernel_gid32_t gid;
    __kernel_uid32_t cuid;
    __kernel_gid32_t cgid;
    __kernel_mode_t mode;
    unsigned_short seq;
    unsigned_short __pad2;
    char __pad3[sizeof(__kernel_ulong_t) - 2 * sizeof(unsigned_short)];
    __kernel_ulong_t unused1;
    __kernel_ulong_t unused2;
  };
  RR_VERIFY_TYPE(ipc64_perm);

  struct msqid64_ds {
    ipc64_perm msg_perm;
    // These msg*time fields are really __kernel_time_t plus
    // appropriate padding.  We don't touch the fields, though.
    //
    // We do, however, suffix them with _only_little_endian to
    // urge anybody who does touch them to make sure the right
    // thing is done for big-endian systems.
    uint64_t msg_stime_only_little_endian;
    uint64_t msg_rtime_only_little_endian;
    uint64_t msg_ctime_only_little_endian;
    __kernel_ulong_t msg_cbytes;
    __kernel_ulong_t msg_qnum;
    __kernel_ulong_t msg_qbytes;
    __kernel_pid_t msg_lspid;
    __kernel_pid_t msg_lrpid;
    __kernel_ulong_t unused1;
    __kernel_ulong_t unused2;
  };
  RR_VERIFY_TYPE(msqid64_ds);

  struct msginfo {
    signed_int msgpool;
    signed_int msgmap;
    signed_int msgmax;
    signed_int msgmnb;
    signed_int msgmni;
    signed_int msgssz;
    signed_int msgtql;
    unsigned_short msgseg;
  };
  RR_VERIFY_TYPE(msginfo);

  /* Don't align for the 64-bit values on 32-bit x86 */
  struct __attribute__((packed)) shmid64_ds {
    ipc64_perm shm_perm;
    size_t shm_segsz;
    uint64_t shm_atime_only_little_endian;
    uint64_t shm_dtime_only_little_endian;
    uint64_t shm_ctime_only_little_endian;
    __kernel_pid_t shm_cpid;
    __kernel_pid_t shm_lpid;
    __kernel_ulong_t shm_nattch;
    __kernel_ulong_t unused4;
    __kernel_ulong_t unused5;
  };
  RR_VERIFY_TYPE(shmid64_ds);

  struct shminfo64 {
    __kernel_ulong_t shmmax;
    __kernel_ulong_t shmmin;
    __kernel_ulong_t shmmni;
    __kernel_ulong_t shmseg;
    __kernel_ulong_t shmall;
    __kernel_ulong_t unused1;
    __kernel_ulong_t unused2;
    __kernel_ulong_t unused3;
    __kernel_ulong_t unused4;
  };
  RR_VERIFY_TYPE(shminfo64);

  struct shm_info {
    int used_ids;
    char __pad[sizeof(__kernel_ulong_t) - sizeof(int)];
    __kernel_ulong_t shm_tot;
    __kernel_ulong_t shm_rss;
    __kernel_ulong_t shm_swp;
    __kernel_ulong_t swap_attempts;
    __kernel_ulong_t swap_successes;
  };
  RR_VERIFY_TYPE(shm_info);

  struct seminfo {
    int semmap;
    int semmni;
    int semmns;
    int semmnu;
    int semmsl;
    int semopm;
    int semume;
    int semusz;
    int semvmx;
    int semaem;
  };
  RR_VERIFY_TYPE(seminfo);

  // The clone(2) syscall has four (!) different calling conventions,
  // depending on what architecture it's being compiled for.  We describe
  // the orderings for x86oids here.
  enum CloneParameterOrdering {
    FlagsStackParentTLSChild,
    FlagsStackParentChildTLS,
  };

  // Despite the clone(2) manpage describing the clone syscall as taking a
  // pointer to |struct user_desc*|, the actual kernel interface treats the
  // TLS value as a opaque cookie, which architectures are then free to do
  // whatever they like with.  See for instance the definition of TLS_VALUE
  // in nptl/sysdeps/pthread/createthread.c in the glibc source.  We need to
  // describe what the architecture uses so we can record things accurately.
  enum CloneTLSType {
    // |struct user_desc*|
    UserDescPointer,
    // This is the default choice for TLS_VALUE in the glibc source.
    PthreadStructurePointer,
  };

  struct user_desc {
    unsigned_int entry_number;
    unsigned_int base_addr;
    unsigned_int limit;
    unsigned_int seg_32bit : 1;
    unsigned_int contents : 2;
    unsigned_int read_exec_only : 1;
    unsigned_int limit_in_pages : 1;
    unsigned_int seg_not_present : 1;
    unsigned_int useable : 1;
    unsigned_int lm : 1;
  };
  RR_VERIFY_TYPE_X86(user_desc);

  struct __user_cap_header_struct {
    __u32 version;
    int pid;
  };
  RR_VERIFY_TYPE(__user_cap_header_struct);

  struct __user_cap_data_struct {
    __u32 effective;
    __u32 permitted;
    __u32 inheritable;
  };
  RR_VERIFY_TYPE(__user_cap_data_struct);

  // This structure uses fixed-size fields, but the padding rules
  // for 32-bit vs. 64-bit architectures dictate that it be
  // defined in full.
  struct dqblk {
    uint64_t dqb_bhardlimit;
    uint64_t dqb_bsoftlimit;
    uint64_t dqb_curspace;
    uint64_t dqb_ihardlimit;
    uint64_t dqb_isoftlimit;
    uint64_t dqb_curinodes;
    uint64_t dqb_btime;
    uint64_t dqb_itime;
    uint32_t dqb_valid;
  };
  RR_VERIFY_TYPE(dqblk);

  struct dqinfo {
    uint64_t dqi_bgrace;
    uint64_t dqi_igrace;
    uint32_t dqi_flags;
    uint32_t dqi_valid;
  };
  RR_VERIFY_TYPE(dqinfo);

  struct ifmap {
    unsigned_long mem_start;
    unsigned_long mem_end;
    unsigned_short base_addr;
    unsigned char irq;
    unsigned char dma;
    unsigned char port;
  };
  RR_VERIFY_TYPE(ifmap);

  struct if_settings {
    unsigned_int type;
    unsigned_int size;
    union {
      ptr<void> raw_hdlc;
      ptr<void> cisco;
      ptr<void> fr;
      ptr<void> fr_pvc;
      ptr<void> fr_pvc_info;
      ptr<void> sync;
      ptr<void> tel;
    } ifs_ifsu;
  };
  RR_VERIFY_TYPE(if_settings);

  struct ifreq {
    union {
      char ifrn_name[16];
    } ifr_ifrn;
    union {
      sockaddr ifru_addr;
      sockaddr ifru_dstaddr;
      sockaddr ifru_broadaddr;
      sockaddr ifru_netmask;
      sockaddr ifru_hwaddr;
      signed_short ifru_flags;
      signed_int ifru_ivalue;
      signed_int ifru_mtu;
      ifmap ifru_map;
      char ifru_slave[16];
      char ifru_newname[16];
      ptr<void> ifru_data;
      if_settings ifru_settings;
    } ifr_ifru;
  };
  RR_VERIFY_TYPE(ifreq);

  struct ifconf {
    signed_int ifc_len;
    char __pad[sizeof(ptr<void>) - sizeof(int)];
    union {
      ptr<char> ifcu_buf;
      ptr<ifreq> ifcu_req;
    } ifc_ifcu;
  };
  RR_VERIFY_TYPE(ifconf);

  struct iw_param {
    int32_t value;
    uint8_t fixed;
    uint8_t disabled;
    uint16_t flags;
  };
  RR_VERIFY_TYPE(iw_param);

  struct iw_point {
    ptr<void> pointer;
    uint16_t length;
    uint16_t flags;
  };
  RR_VERIFY_TYPE(iw_point);

  struct iw_freq {
    int32_t m;
    int16_t e;
    uint8_t i;
    uint8_t flags;
  };
  RR_VERIFY_TYPE(iw_freq);

  struct iw_quality {
    uint8_t qual;
    uint8_t level;
    uint8_t noise;
    uint8_t updated;
  };
  RR_VERIFY_TYPE(iw_quality);

  union iwreq_data {
    char name[16];
    iw_point essid;
    iw_param nwid;
    iw_freq freq;
    iw_param sens;
    iw_param bitrate;
    iw_param txpower;
    iw_param rts;
    iw_param frag;
    uint32_t mode;
    iw_param retry;
    iw_point encoding;
    iw_param power;
    iw_quality qual;
    sockaddr ap_addr;
    sockaddr addr;
    iw_param param;
    iw_point data;
  };
  RR_VERIFY_TYPE(iwreq_data);

  struct iwreq {
    union {
      char ifrn_name[16];
    } ifr_ifrn;
    iwreq_data u;
  };
  RR_VERIFY_TYPE(iwreq);

  struct _flock {
    signed_short l_type;
    signed_short l_whence;
    char __pad[sizeof(off_t) - 2 * sizeof(short)];
    off_t l_start;
    off_t l_len;
    pid_t l_pid;
  };
  // Doesn't verify on x86-32 where our system off_t is 64 bits because
  // we need to access large files.

  struct flock64 {
    signed_short l_type;
    signed_short l_whence;
    // No padding on 32-bit, 4 bytes of padding on 64-bit
    char __pad[sizeof(uint32_t) - 2 * sizeof(short)];
    uint64_t l_start;
    uint64_t l_len;
    pid_t l_pid;
  };
  RR_VERIFY_TYPE(flock64);

  struct f_owner_ex {
    signed_int type;
    __kernel_pid_t pid;
  };
  RR_VERIFY_TYPE(f_owner_ex);

  // Define various structures that package up syscall arguments.
  // The types of their members are part of the ABI, and defining
  // them here makes their definitions more concise.
  struct accept_args {
    signed_int sockfd;
    char __pad[sizeof(ptr<void>) - sizeof(int)];
    ptr<sockaddr> addr;
    ptr<socklen_t> addrlen;
  };

  struct accept4_args {
    signed_int sockfd;
    char __pad[sizeof(ptr<void>) - sizeof(int)];
    ptr<sockaddr> addr;
    ptr<socklen_t> addrlen;
    signed_long flags;
  };

  struct getsockname_args {
    signed_int sockfd;
    char __pad[sizeof(ptr<void>) - sizeof(int)];
    ptr<sockaddr> addr;
    ptr<socklen_t> addrlen;
  };

  struct getsockopt_args {
    signed_int sockfd;
    signed_int level;
    signed_int optname;
    char __pad[sizeof(ptr<void>) - sizeof(int)];
    ptr<void> optval;
    ptr<socklen_t> optlen;
  };

  struct setsockopt_args {
    signed_long sockfd;
    signed_long level;
    signed_long optname;
    ptr<void> optval;
    signed_long optlen;
  };

  struct connect_args {
    signed_long sockfd;
    ptr<void> addr;
    socklen_t addrlen;
  };

  struct recv_args {
    signed_int sockfd;
    char __pad[sizeof(ptr<void>) - sizeof(int)];
    ptr<void> buf;
    size_t len;
    signed_int flags;
  };

  struct recvfrom_args {
    signed_long sockfd;
    ptr<void> buf;
    size_t len;
    signed_long flags;
    ptr<sockaddr> src_addr;
    ptr<socklen_t> addrlen;
  };

  struct recvmsg_args {
    signed_int fd;
    char __pad[sizeof(ptr<void>) - sizeof(int)];
    ptr<msghdr> msg;
    signed_int flags;
  };

  struct recvmmsg_args {
    signed_int sockfd;
    char __pad[sizeof(ptr<void>) - sizeof(int)];
    ptr<mmsghdr> msgvec;
    unsigned_int vlen;
    unsigned_int flags;
    ptr<timespec> timeout;
  };

  struct sendmsg_args {
    signed_int fd;
    char __pad[sizeof(ptr<void>) - sizeof(int)];
    ptr<msghdr> msg;
    signed_int flags;
  };

  struct sendmmsg_args {
    signed_int sockfd;
    char __pad[sizeof(ptr<void>) - sizeof(int)];
    ptr<mmsghdr> msgvec;
    unsigned_int vlen;
    unsigned_int flags;
  };

  struct socketpair_args {
    signed_int domain;
    signed_int type;
    signed_int protocol;
    char __pad[sizeof(ptr<void>) - sizeof(int)];
    ptr<signed_int> sv; // int sv[2]
  };

  // All architectures have an mmap syscall, but it has architecture-specific
  // calling semantics. We describe those here, and specializations need to
  // indicate which semantics they use.
  enum MmapCallingSemantics {
    StructArguments,   // x86-ish, packaged into mmap_args, below
    RegisterArguments, // arguments passed in registers, the offset
                       // is assumed to be in bytes, not in pages.
  };

  struct mmap_args {
    ptr<void> addr;
    size_t len;
    signed_int prot;
    signed_int flags;
    signed_int fd;
    char __pad[sizeof(off_t) - sizeof(int)];
    off_t offset;
  };

  // All architectures have a select syscall, but like mmap, there are two
  // different calling styles: one that packages the args into a structure,
  // and one that handles the args in registers.  (Architectures using the
  // first style, like the x86, sometimes support the register-args version
  // as a separate syscall.)
  //
  // (Yes, we'd like to call these StructArguments and RegisterArguments, but
  // that would conflict with MmapCallingSemantics, above.)
  enum SelectCallingSemantics {
    SelectStructArguments,
    SelectRegisterArguments,
  };

  static const size_t MAX_FDS = 1024;
  struct fd_set {
    unsigned_long fds_bits[MAX_FDS / (8 * sizeof(unsigned_long))];
  };

  struct select_args {
    signed_int n_fds;
    char __pad[sizeof(ptr<void>) - sizeof(int)];
    ptr<fd_set> read_fds;
    ptr<fd_set> write_fds;
    ptr<fd_set> except_fds;
    ptr<struct timeval> timeout;
  };

  /**
   *  Some ipc calls require 7 params, so two of them are stashed into
   *  one of these structs and a pointer to this is passed instead.
   */
  struct ipc_kludge_args {
    ptr<void> msgbuf;
    signed_long msgtype;
  };

  struct __sysctl_args {
    ptr<signed_int> name;
    signed_int nlen;
    char __pad[sizeof(ptr<void>) - sizeof(int)];
    ptr<void> oldval;
    ptr<size_t> oldlenp;
    ptr<void> newval;
    ptr<size_t> newlen;
    unsigned_long __rr_unused[4];
  };
  RR_VERIFY_TYPE(__sysctl_args);

  // libc reserves some space in the user facing structures for future
  // extensibility, so we are careful to use the kernel definition here.
  typedef struct {
    unsigned_long __val[64 / (8 * sizeof(unsigned_long))];
  } kernel_sigset_t;

  typedef struct {
    ptr<const kernel_sigset_t> ss;
    size_t ss_len;
  } pselect6_arg6;

  struct kernel_sigaction {
    ptr<void> k_sa_handler;
    unsigned_long sa_flags;
    ptr<void> sa_restorer;
    kernel_sigset_t sa_mask;
  };
  struct tms {
    clock_t tms_utime;
    clock_t tms_stime;
    clock_t tms_cutime;
    clock_t tms_cstime;
  };
  RR_VERIFY_TYPE(tms);

  struct rlimit {
    rlim_t rlim_cur;
    rlim_t rlim_max;
  };
  // Doesn't verify on x86-32 where our system off_t is 64 bits because
  // we need to access large files.

  struct rlimit64 {
    rlim64_t rlim_cur;
    rlim64_t rlim_max;
  };
  RR_VERIFY_TYPE(rlimit64);

  struct timezone {
    int tz_minuteswest;
    int tz_dsttime;
  };
  RR_VERIFY_TYPE_EXPLICIT(struct ::timezone, timezone);

  struct statfs_t {
    __statfs_word f_type;
    __statfs_word f_bsize;
    __statfs_word f_blocks;
    __statfs_word f_bfree;
    __statfs_word f_bavail;
    __statfs_word f_files;
    __statfs_word f_ffree;
    struct {
      int __val[2];
    } f_fsid;
    __statfs_word f_namelen;
    __statfs_word f_frsize;
    __statfs_word f_flags;
    __statfs_word f_spare[4];
  };
  // Doesn't verify on x86-32 where our system __fsblkcnt_t is 64 bits because
  // we need to access large files.

  /* Don't align for the 64-bit values on 32-bit x86 */
  struct __attribute__((packed)) statfs64_t {
    __statfs_word f_type;
    __statfs_word f_bsize;
    uint64_t f_blocks;
    uint64_t f_bfree;
    uint64_t f_bavail;
    uint64_t f_files;
    uint64_t f_ffree;
    struct {
      int __val[2];
    } f_fsid;
    __statfs_word f_namelen;
    __statfs_word f_frsize;
    __statfs_word f_flags;
    __statfs_word f_spare[4];
  };
  RR_VERIFY_TYPE_EXPLICIT(struct ::statfs64, statfs64_t);

  struct itimerval {
    timeval it_interval;
    timeval it_value;
  };
  RR_VERIFY_TYPE(itimerval);

  struct itimerspec {
    timespec it_interval;
    timespec it_value;
  };
  RR_VERIFY_TYPE(itimerspec);

  typedef struct sigaltstack {
    ptr<void> ss_sp;
    int ss_flags;
    char __pad[sizeof(size_t) - sizeof(int)];
    size_t ss_size;
  } stack_t;
  RR_VERIFY_TYPE(stack_t);

  struct sysinfo_t {
    __kernel_long_t uptime;
    __kernel_ulong_t loads[3];
    __kernel_ulong_t totalram;
    __kernel_ulong_t freeram;
    __kernel_ulong_t sharedram;
    __kernel_ulong_t bufferram;
    __kernel_ulong_t totalswap;
    __kernel_ulong_t freeswap;
    uint16_t procs;
    uint16_t pad;
    char __pad[sizeof(__kernel_ulong_t) - 2 * sizeof(uint16_t)];
    __kernel_ulong_t totalhigh;
    __kernel_ulong_t freehigh;
    uint32_t mem_unit;
    char _f[20 - 2 * sizeof(__kernel_ulong_t) - sizeof(uint32_t)];
  };
  RR_VERIFY_TYPE_EXPLICIT(struct ::sysinfo, sysinfo_t);

  static const ::size_t UTSNAME_LENGTH = 65;
  struct utsname {
    char sysname[UTSNAME_LENGTH];
    char nodename[UTSNAME_LENGTH];
    char release[UTSNAME_LENGTH];
    char version[UTSNAME_LENGTH];
    char machine[UTSNAME_LENGTH];
    char domainname[UTSNAME_LENGTH];
  };
  RR_VERIFY_TYPE(utsname);

  struct sched_param {
    int __sched_priority;
  };
  RR_VERIFY_TYPE(sched_param);

  static void* cmsg_data(cmsghdr* cmsg) { return cmsg + 1; }
  static constexpr size_t cmsg_align(size_t len) {
    return (len + sizeof(size_t) - 1) & ~(sizeof(size_t) - 1);
  }
  static constexpr size_t cmsg_space(size_t len) {
    return cmsg_align(sizeof(cmsghdr)) + cmsg_align(len);
  }
  static size_t cmsg_len(size_t len) {
    return cmsg_align(sizeof(cmsghdr)) + len;
  }

  struct v4l2_timecode {
    uint32_t type;
    uint32_t flags;
    uint8_t frames;
    uint8_t seconds;
    uint8_t minutes;
    uint8_t hours;
    uint8_t userbits[4];
  };
  RR_VERIFY_TYPE(v4l2_timecode);

  struct v4l2_buffer {
    uint32_t index;
    uint32_t type;
    uint32_t bytesused;
    uint32_t flags;
    uint32_t field;
    char __pad[sizeof(__kernel_ulong_t) - sizeof(uint32_t)];
    struct timeval timestamp;
    struct v4l2_timecode timecode;
    uint32_t sequence;
    uint32_t memory;
    union {
      uint32_t offset;
      unsigned_long userptr;
      ptr<void> planes;
      int32_t fd;
    } m;
    uint32_t length;
    uint32_t reserved2;
    uint32_t reserved;
  };
  RR_VERIFY_TYPE(v4l2_buffer);

  struct sock_filter {
    uint16_t code;
    uint8_t jt;
    uint8_t jf;
    uint32_t k;
  };
  RR_VERIFY_TYPE(sock_filter);

  struct sock_fprog {
    uint16_t len;
    char _padding[sizeof(ptr<void>) - sizeof(uint16_t)];
    ptr<sock_filter> filter;
  };
  RR_VERIFY_TYPE(sock_fprog);

  struct robust_list {
    ptr<robust_list> next;
  };
  RR_VERIFY_TYPE(robust_list);

  struct robust_list_head {
    robust_list list;
    signed_long futex_offset;
    ptr<robust_list> list_op_pending;
  };
  RR_VERIFY_TYPE(robust_list_head);

  struct snd_ctl_card_info {
    int card;
    int pad;
    unsigned char id[16];
    unsigned char driver[16];
    unsigned char name[32];
    unsigned char longname[80];
    unsigned char reserved_[16];
    unsigned char mixername[80];
    unsigned char components[128];
  };
  RR_VERIFY_TYPE(snd_ctl_card_info);

  struct usbdevfs_iso_packet_desc {
    unsigned int length;
    unsigned int actual_length;
    unsigned int status;
  };
  RR_VERIFY_TYPE(usbdevfs_iso_packet_desc);

  struct usbdevfs_urb {
    unsigned char type;
    unsigned char endpoint;
    int status;
    unsigned int flags;
    ptr<void> buffer;
    int buffer_length;
    int actual_length;
    int start_frame;
    union {
      int number_of_packets;
      unsigned int stream_id;
    };
    int error_count;
    unsigned int signr;
    ptr<void> usercontext;
    struct usbdevfs_iso_packet_desc iso_frame_desc[0];
  };
  RR_VERIFY_TYPE(usbdevfs_urb);

  struct usbdevfs_ioctl {
    int ifno;
    int ioctl_code;
    ptr<void> data;
  };
  RR_VERIFY_TYPE(usbdevfs_ioctl);

  struct usbdevfs_ctrltransfer {
    uint8_t bRequestType;
    uint8_t bRequest;
    uint16_t wValue;
    uint16_t wIndex;
    uint16_t wLength;
    uint32_t timeout;
    ptr<void> data;
  };
  RR_VERIFY_TYPE(usbdevfs_ctrltransfer);

  struct dirent {
    ino_t d_ino;
    off_t d_off;
    uint16_t d_reclen;
    //    uint8_t d_type;
    uint8_t d_name[256];
  };
  // Doesn't verify on x86-32 where our system dirent uses 64-bit ino/off because
  // we need to access large files.

  struct dirent64 {
    ino64_t d_ino;
    off64_t d_off;
    uint16_t d_reclen;
    uint8_t d_type;
    uint8_t d_name[256];
  };
  RR_VERIFY_TYPE(dirent64);

  struct mq_attr {
    signed_long mq_flags;
    signed_long mq_maxmsg;
    signed_long mq_msgsize;
    signed_long mq_curmsgs;
    signed_long __reserved[4];
  };
  RR_VERIFY_TYPE(mq_attr);

  struct xt_counters {
    uint64_t pcnt, bcnt;
  };
  RR_VERIFY_TYPE(xt_counters);

  struct ipt_replace {
    uint8_t name[32];
    uint32_t valid_hook;
    uint32_t num_entries;
    uint32_t size;
    uint32_t hook_entry[5];
    uint32_t underflow[5];
    uint32_t num_counters;
    ptr<xt_counters> counters; // ptr<xt_counters>
    // Plus hangoff here
  };
  // The corresponding header requires -fpermissive, which we don't pass. Skip
  // this check.
  // RR_VERIFY_TYPE(ipt_replace);

  struct ip6t_replace {
    uint8_t name[32];
    uint32_t valid_hook;
    uint32_t num_entries;
    uint32_t size;
    uint32_t hook_entry[5];
    uint32_t underflow[5];
    uint32_t num_counters;
    ptr<xt_counters> counters; // ptr<xt_counters>
    // Plus hangoff here
  };
  // The corresponding header requires -fpermissive, which we don't pass. Skip
  // this check.
  // RR_VERIFY_TYPE(ip6t_replace);

  struct cap_header {
    uint32_t version;
    int pid;
  };

  struct cap_data {
    uint32_t effective;
    uint32_t permitted;
    uint32_t inheritable;
  };

  struct hci_dev_req {
    uint16_t dev_id;
    uint32_t dev_opt;
  };

  struct hci_dev_list_req {
    uint16_t dev_num;
    struct hci_dev_req dev_req[0];
  };

  typedef struct { uint8_t b[6]; } __attribute__((__packed__)) bdaddr_t;

  struct hci_dev_stats {
    uint32_t err_rx;
    uint32_t err_tx;
    uint32_t cmd_tx;
    uint32_t evt_rx;
    uint32_t acl_tx;
    uint32_t acl_rx;
    uint32_t sco_tx;
    uint32_t sco_rx;
    uint32_t byte_rx;
    uint32_t byte_tx;
  };

  struct hci_dev_info {
    uint16_t dev_id;
    char name[8];

    bdaddr_t bdaddr;

    uint32_t flags;
    uint8_t type;

    uint8_t features[8];

    uint32_t pkt_type;
    uint32_t link_policy;
    uint32_t link_mode;

    uint16_t acl_mtu;
    uint16_t acl_pkts;
    uint16_t sco_mtu;
    uint16_t sco_pkts;

    struct hci_dev_stats stat;
  };

  struct rseq_t {
    uint32_t cpu_id_start;
    uint32_t cpu_id;
    uint64_t rseq_cs;
    uint32_t flags;
  } __attribute__((aligned(32)));

  struct rseq_cs {
    uint32_t version;
    uint32_t flags;
    uint64_t start_ip;
    uint64_t post_commit_offset;
    uint64_t abort_ip;
  } __attribute__((aligned(32)));

  typedef struct ifbond {
    int32_t bond_mode;
    int32_t num_slaves;
    int32_t miimon;
  } ifbond;
  RR_VERIFY_TYPE(ifbond);

  typedef struct timex {
    unsigned int modes;
    __kernel_long_t offset;
    __kernel_long_t freq;
    __kernel_long_t maxerror;
    __kernel_long_t esterror;
    int status;
    __kernel_long_t constant;
    __kernel_long_t precision;
    __kernel_long_t tolerance;
    timeval time;
    __kernel_long_t tick;
    __kernel_long_t ppsfreq;
    __kernel_long_t jitter;
    int shift;
    __kernel_long_t stabil;
    __kernel_long_t jitcnt;
    __kernel_long_t calcnt;
    __kernel_long_t errcnt;
    __kernel_long_t stbcnt;
    int tai;

    // Further padding bytes to allow for future expansion.
    int : 32;
    int : 32;
    int : 32;
    int : 32;
    int : 32;
    int : 32;
    int : 32;
    int : 32;
    int : 32;
    int : 32;
    int : 32;
  } timex;
  RR_VERIFY_TYPE(timex);

  typedef struct statx_timestamp {
    int64_t tv_sec;
    uint32_t tv_nsec;
    int32_t __reserved;
  } statx_timestamp;
  // statx_timestamp not yet widely available in system headers
  // RR_VERIFY_TYPE(statx_timestamp);

  typedef struct statx_struct {
    uint32_t stx_mask;
    uint32_t stx_blksize;
    uint64_t stx_attributes;
    uint32_t stx_nlink;
    uint32_t stx_uid;
    uint32_t stx_gid;
    uint16_t stx_mode;
    uint16_t __spare0;
    uint64_t stx_ino;
    uint64_t stx_size;
    uint64_t stx_blocks;
    uint64_t stx_attributes_mask;
    statx_timestamp stx_atime;
    statx_timestamp stx_btime;
    statx_timestamp stx_ctime;
    statx_timestamp stx_mtime;
    uint32_t stx_rdev_major;
    uint32_t stx_rdev_minor;
    uint32_t stx_dev_major;
    uint32_t stx_dev_minor;
    uint64_t __spare2[14];
  } statx;
  // statx not yet widely available in system headers
  // RR_VERIFY_TYPE_EXPLICIT(struct ::statx, statx);

  struct sg_io_hdr {
    int interface_id;
    int dxfer_direction;
    unsigned char cmd_len;
    unsigned char mx_sb_len;
    unsigned short int iovec_count;
    unsigned int dxfer_len;
    ptr<void> dxferp;
    ptr<unsigned char> cmdp;
    ptr<unsigned char> sbp;
    unsigned int timeout;
    unsigned int flags;
    int pack_id;
    ptr<void> usr_ptr;
    unsigned char status;
    unsigned char masked_status;
    unsigned char msg_status;
    unsigned char sb_len_wr;
    unsigned short int host_status;
    unsigned short int driver_status;
    int resid;
    unsigned int duration;
    unsigned int info;
  };
  RR_VERIFY_TYPE(sg_io_hdr);

  union bpf_attr {
    struct {
      __u32 map_type;
      __u32 key_size;
      __u32 value_size;
      __u32 max_entries;
      __u32 map_flags;
      __u32 inner_map_fd;
      __u32 numa_node;
      char map_name[16];
      __u32 map_ifindex;
      __u32 btf_fd;
      __u32 btf_key_type_id;
      __u32 btf_value_type_id;
    };
    struct {
      __u32 map_fd;
      ptr64<void> key;
      union {
        ptr64<void> value;
        ptr64<void> next_key;
      };
      __u64 flags;
    };
    struct { /* used by BPF_PROG_LOAD */
      __u32 prog_type;
      __u32 insn_cnt;
      ptr64<void> insns;
      ptr64<const char> license;
      __u32 log_level;
      __u32 log_size;
      ptr64<char> log_buf;
      __u32 kern_version;
      __u32 prog_flags;
      char prog_name[16];
      __u32 prog_ifindex;
      __u32 expected_attach_type;
      __u32 prog_btf_fd;
      __u32 func_info_rec_size;
      aligned_u64 func_info;
      __u32 func_info_cnt;
      __u32 line_info_rec_size;
      aligned_u64 line_info;
      __u32 line_info_cnt;
    };

    struct { /* anonymous struct used by BPF_PROG_QUERY command */
      union {
        __u32 target_fd; /* target object to query or ... */
        __u32 target_ifindex; /* target ifindex */
      };
      __u32 attach_type;
      __u32 query_flags;
      __u32 attach_flags;
      ptr64<__u32> prog_ids;
      union {
        __u32 prog_cnt;
        __u32 count;
      };
      __u32 :32;
      /* output: per-program attach_flags.
       * not allowed to be set during effective query.
       */
      ptr64<__u32> prog_attach_flags;
      ptr64<__u32> link_ids;
      ptr64<__u32> link_attach_flags;
      __u64 revision;
    } query;
    struct { /* anonymous struct used by RR_BPF_OBJ_GET_INFO_BY_FD command */
      __u32 bpf_fd;
      __u32 info_len;
      __u64 info;
    } info;
  };

  struct file_handle {
    unsigned int handle_bytes;
    int handle_type;
    uint8_t f_handle[0];
  };

  // This is technically a libc ABI, but we'll just put it here for convenience
  struct link_map {
    ptr<void> l_addr;
    ptr<char> l_name;
    ptr<void> l_ld;
    ptr<link_map> l_next;
    ptr<link_map> l_prev;
    // More fields that are libc ...
  };

  struct r_debug {
    int r_version;
    ptr<link_map> r_map;
    // More fields we don't need (and are potentially libc specific)
  };

  struct prctl_mm_map {
    __u64 start_code;
    __u64 end_code;
    __u64 start_data;
    __u64 end_data;
    __u64 start_brk;
    __u64 brk;
    __u64 start_stack;
    __u64 arg_start;
    __u64 arg_end;
    __u64 env_start;
    __u64 env_end;
    ptr<__u64> auxv;
    __u32 auxv_size;
    __u32 exe_fd;
  };
  RR_VERIFY_TYPE(prctl_mm_map);

  struct fiemap_extent {
    __u64 fe_logical;
    __u64 fe_physical;
    __u64 fe_length;
    __u64 fe_reserved64[2];
    __u32 fe_flags;
    __u32 fe_reserved[3];
  };
  RR_VERIFY_TYPE(fiemap_extent);
  struct fiemap {
    __u64 fm_start;
    __u64 fm_length;
    __u32 fm_flags;
    __u32 fm_mapped_extents;
    __u32 fm_extent_count;
    __u32 fm_reserved;
    struct fiemap_extent fm_extents[0];
  };
  RR_VERIFY_TYPE(fiemap);

  struct vt_stat {
    unsigned short v_active;
    unsigned short v_signal;
    unsigned short v_state;
  };
  RR_VERIFY_TYPE(vt_stat);

  struct fb_fix_screeninfo {
    char id[16];
    unsigned long smem_start;
    __u32 smem_len;
    __u32 type;
    __u32 type_aux;
    __u32 visual;
    uint16_t xpanstep;
    uint16_t ypanstep;
    uint16_t xwrapstep;
    __u32 line_length;
    unsigned long mmio_start;
    __u32 mmio_len;
    __u32 accel;
    uint16_t capabilities;
    uint16_t reserved[2];
  };
  RR_VERIFY_TYPE(fb_fix_screeninfo);

  struct fb_bitfield {
    __u32 offset;
    __u32 length;
    __u32 msb_right;
  };
  RR_VERIFY_TYPE(fb_bitfield);
  struct fb_var_screeninfo {
    __u32 xres;
    __u32 yres;
    __u32 xres_virtual;
    __u32 yres_virtual;
    __u32 xoffset;
    __u32 yoffset;
    __u32 bits_per_pixel;
    __u32 grayscale;
    struct fb_bitfield red;
    struct fb_bitfield green;
    struct fb_bitfield blue;
    struct fb_bitfield transp;
    __u32 nonstd;
    __u32 active;
    __u32 height;
    __u32 width;
    __u32 accel_flags;
    __u32 pixclock;
    __u32 left_margin;
    __u32 right_margin;
    __u32 upper_margin;
    __u32 lower_margin;
    __u32 hsync_len;
    __u32 vsync_len;
    __u32 sync;
    __u32 vmode;
    __u32 rotate;
    __u32 colorspace;
    __u32 reserved[4];
  };
  RR_VERIFY_TYPE(fb_var_screeninfo);

  struct cdrom_tochdr {
    uint8_t cdth_trk0;
    uint8_t cdth_trk1;
  };
  RR_VERIFY_TYPE(cdrom_tochdr);

  struct cdrom_msf0 {
    uint8_t minute;
    uint8_t second;
    uint8_t frame;
  };
  union cdrom_addr {
    struct cdrom_msf0 msf;
    int lba;
  };
  struct cdrom_tocentry {
    uint8_t cdte_track;
    uint8_t cdte_adr : 4;
    uint8_t cdte_ctrl : 4;
    uint8_t cdte_format;
    union cdrom_addr cdte_addr;
    uint8_t cdte_datamode;
  };
  RR_VERIFY_TYPE(cdrom_tocentry);

  struct mtd_read_req_ecc_stats {
    uint32_t uncorrectable_errors;
    uint32_t corrected_bitflips;
    uint32_t max_bitflips;
  };

  struct mtd_read_req {
    uint64_t start;
    uint64_t len;
    uint64_t ooblen;
    uint64_t usr_data;
    uint64_t usr_oob;
    uint8_t mode;
    uint8_t padding[7];
    struct mtd_read_req_ecc_stats ecc_stats;
  };
  // mtd_read_req was only added in kernel 6.1 so don't try to verify it yet.

  struct ptrace_syscall_info {
    uint8_t op;
    uint32_t arch;
    uint64_t instruction_pointer;
    uint64_t stack_pointer;
    union {
        struct {
            uint64_t nr;
            uint64_t args[6];
        } entry;
        struct {
            int64_t rval;
            uint8_t is_error;
        } exit;
        struct {
            uint64_t nr;
            uint64_t args[6];
            uint32_t ret_data;
        } seccomp;
    };
  };
};

struct X64Arch : public BaseArch<SupportedArch::x86_64, WordSize64Defs> {
  typedef X64Arch Arch64;

  static const uint8_t default_virtual_address_size = 47;

  static const size_t elfmachine = EM::X86_64;
  static const size_t elfendian = ELFENDIAN::DATA2LSB;

  static const MmapCallingSemantics mmap_semantics = RegisterArguments;
  static const CloneTLSType clone_tls_type = PthreadStructurePointer;
  static const CloneParameterOrdering clone_parameter_ordering =
      FlagsStackParentChildTLS;
  static const SelectCallingSemantics select_semantics =
      SelectRegisterArguments;

  typedef uint32_t legacy_uid_t;
  typedef uint32_t legacy_gid_t;

#include "SyscallEnumsX64.generated"

  // Architecture specific ptrace commands

  static const int PTRACE_GETREGS = 12;
  static const int PTRACE_SETREGS = 13;
  static const int PTRACE_GETFPREGS = 14;
  static const int PTRACE_SETFPREGS = 15;
  static const int PTRACE_GETFPXREGS = 18;
  static const int PTRACE_SETFPXREGS = 19;
  static const int PTRACE_OLDSETOPTIONS = 21;
  static const int PTRACE_GET_THREAD_AREA = 25;
  static const int PTRACE_SET_THREAD_AREA = 26;
  static const int PTRACE_ARCH_PRCTL = 30;
  static const int PTRACE_SYSEMU = 31;
  static const int PTRACE_SYSEMU_SINGLESTEP = 32;

  struct user_regs_struct {
    uint64_t r15;
    uint64_t r14;
    uint64_t r13;
    uint64_t r12;
    uint64_t rbp;
    uint64_t rbx;
    uint64_t r11;
    uint64_t r10;
    uint64_t r9;
    uint64_t r8;
    uint64_t rax;
    uint64_t rcx;
    uint64_t rdx;
    uint64_t rsi;
    uint64_t rdi;
    // Unsigned type matches <sys/user.h>, but we need to treat this as
    // signed in practice.
    uint64_t orig_rax;
    uint64_t rip;
    uint64_t cs;
    uint64_t eflags;
    uint64_t rsp;
    uint64_t ss;
    // These _base registers are architecturally defined MSRs and really do
    // need to be 64-bit.
    uint64_t fs_base;
    uint64_t gs_base;
    uint64_t ds;
    uint64_t es;
    uint64_t fs;
    uint64_t gs;
  };
  RR_VERIFY_TYPE_X86_ARCH(SupportedArch::x86_64, ::user_regs_struct,
                          user_regs_struct);

  struct sigcontext {
    uint64_t r8;
    uint64_t r9;
    uint64_t r10;
    uint64_t r11;
    uint64_t r12;
    uint64_t r13;
    uint64_t r14;
    uint64_t r15;
    uint64_t di;
    uint64_t si;
    uint64_t bp;
    uint64_t bx;
    uint64_t dx;
    uint64_t ax;
    uint64_t cx;
    uint64_t sp;
    uint64_t ip;
    uint64_t flags;
    uint16_t cs;
    uint16_t gs;
    uint16_t fs;
    uint16_t __pad0;
    uint64_t err;
    uint64_t trapno;
    uint64_t oldmask;
    uint64_t cr2;
    uint64_t fpstate;
    uint64_t reserved[8];
  };
  RR_VERIFY_TYPE_ARCH(SupportedArch::x86_64, ::sigcontext, sigcontext);

  struct user_fpregs_struct {
    uint16_t cwd;
    uint16_t swd;
    uint16_t ftw;
    uint16_t fop;
    uint64_t rip;
    uint64_t rdp;
    uint32_t mxcsr;
    uint32_t mxcr_mask;
    uint32_t st_space[32];
    uint32_t xmm_space[64];
    uint32_t padding[24];
  };
  RR_VERIFY_TYPE_X86_ARCH(SupportedArch::x86_64, ::user_fpregs_struct,
                          user_fpregs_struct);

  struct user {
    struct user_regs_struct regs;
    int u_fpvalid;
    struct user_fpregs_struct i387;
    uint64_t u_tsize;
    uint64_t u_dsize;
    uint64_t u_ssize;
    uint64_t start_code;
    uint64_t start_stack;
    int64_t signal;
    int reserved;
    union {
      struct user_regs_struct* u_ar0;
      uint64_t __u_ar0_word;
    };
    union {
      struct user_fpregs_struct* u_fpstate;
      uint64_t __u_fpstate_word;
    };
    uint64_t magic;
    char u_comm[32];
    uint64_t u_debugreg[8];
    uint64_t error_code;
    uint64_t fault_address;
  };
  // Can't verify this one because glibc leaves out the last two members and the
  // kernel header isn't available to userspace.

  struct stat_t {
    dev_t st_dev;
    ino_t st_ino;
    nlink_t st_nlink;
    mode_t st_mode;
    uid_t st_uid;
    gid_t st_gid;
    int __pad0;
    dev_t st_rdev;
    off_t st_size;
    blksize_t st_blksize;
    blkcnt_t st_blocks;
    struct timespec st_atim;
    struct timespec st_mtim;
    struct timespec st_ctim;
    syscall_slong_t __rr_unused[3];
  };
  RR_VERIFY_TYPE_ARCH(SupportedArch::x86_64, struct ::stat, struct stat_t);

  struct stat64_t : public stat_t {};
  RR_VERIFY_TYPE_ARCH(SupportedArch::x86_64, struct ::stat64, struct stat64_t);

  struct semid64_ds {
    ipc64_perm sem_perm;
    __kernel_time_t sem_otime;
    __kernel_ulong_t __unused1;
    __kernel_time_t sem_ctime;
    __kernel_ulong_t __unused2;
    __kernel_ulong_t sem_nsems;
    __kernel_ulong_t __unused3;
    __kernel_ulong_t __unused4;
  };
  RR_VERIFY_TYPE_ARCH(SupportedArch::x86_64, struct ::semid64_ds, struct semid64_ds);

  struct ethtool_rx_flow_spec {
    uint32_t flow_type;
    char h_u[52];
    char h_ext[20];
    char m_u[52];
    char m_ext[20];
    uint64_t ring_cookie;
    uint32_t location;
  };
  RR_VERIFY_TYPE_ARCH(SupportedArch::x86_64, struct ::ethtool_rx_flow_spec, struct ethtool_rx_flow_spec);

  struct ethtool_rxnfc {
    uint32_t cmd;
    uint32_t flow_type;
    uint64_t data;
    struct ethtool_rx_flow_spec fs;
    union {
      uint32_t rule_cnt;
      uint32_t rss_context;
    };
    uint32_t rule_locs[0];
  };
  RR_VERIFY_TYPE_ARCH(SupportedArch::x86_64, struct ::ethtool_rxnfc, struct ethtool_rxnfc);

  RR_VERIFY_TYPE_ARCH(SupportedArch::x86_64, struct ::flock, _flock);
  RR_VERIFY_TYPE_ARCH(SupportedArch::x86_64, struct ::rlimit, rlimit);
  RR_VERIFY_TYPE_ARCH(SupportedArch::x86_64, struct ::statfs, statfs_t);
  RR_VERIFY_TYPE_ARCH(SupportedArch::x86_64, struct ::dirent, dirent);
};

struct X86Arch : public BaseArch<SupportedArch::x86, WordSize32Defs> {
  typedef X64Arch Arch64;

  static const uint8_t default_virtual_address_size = 32;

  static const size_t elfmachine = EM::I386;
  static const size_t elfendian = ELFENDIAN::DATA2LSB;

  static const MmapCallingSemantics mmap_semantics = StructArguments;
  static const CloneTLSType clone_tls_type = UserDescPointer;
  static const CloneParameterOrdering clone_parameter_ordering =
      FlagsStackParentTLSChild;
  static const SelectCallingSemantics select_semantics = SelectStructArguments;

  // The getgroups syscall (as well as several others) differs between
  // architectures depending on whether they ever supported 16-bit
  // {U,G}IDs or not.  Architectures such as x86, which did support
  // 16-bit {U,G}IDs, have a getgroups syscall for the 16-bit GID case
  // and a getgroups32 syscall for the 32-bit GID case.  Architectures
  // such as as x86-64, which support 32-bit GIDs exclusively, have only
  // a getgroups syscall.  We need to know which one we're dealing with
  // when recording and replaying getgroups and related syscalls.
  typedef uint16_t legacy_uid_t;
  typedef uint16_t legacy_gid_t;

#include "SyscallEnumsX86.generated"

  // The same as x86_64
  static const int PTRACE_GETREGS = Arch64::PTRACE_GETREGS;
  static const int PTRACE_SETREGS = Arch64::PTRACE_SETREGS;
  static const int PTRACE_GETFPREGS = Arch64::PTRACE_GETFPREGS;
  static const int PTRACE_SETFPREGS = Arch64::PTRACE_SETFPREGS;
  static const int PTRACE_GETFPXREGS = Arch64::PTRACE_GETFPXREGS;
  static const int PTRACE_SETFPXREGS = Arch64::PTRACE_SETFPXREGS;
  static const int PTRACE_OLDSETOPTIONS = Arch64::PTRACE_OLDSETOPTIONS;
  static const int PTRACE_GET_THREAD_AREA = Arch64::PTRACE_GET_THREAD_AREA;
  static const int PTRACE_SET_THREAD_AREA = Arch64::PTRACE_SET_THREAD_AREA;
  // PTRACE_ARCH_PRCTL does not exist on x86
  static const int PTRACE_SYSEMU = Arch64::PTRACE_SYSEMU;
  static const int PTRACE_SYSEMU_SINGLESTEP = Arch64::PTRACE_SYSEMU_SINGLESTEP;
  static const int RR_AT_SYSINFO = 32;

  struct user_regs_struct {
    int32_t ebx;
    int32_t ecx;
    int32_t edx;
    int32_t esi;
    int32_t edi;
    int32_t ebp;
    int32_t eax;
    int32_t xds;
    int32_t xes;
    int32_t xfs;
    int32_t xgs;
    int32_t orig_eax;
    int32_t eip;
    int32_t xcs;
    int32_t eflags;
    int32_t esp;
    int32_t xss;
  };
  RR_VERIFY_TYPE_X86_ARCH(SupportedArch::x86, ::user_regs_struct, user_regs_struct);

  struct user_fpregs_struct {
    int32_t cwd;
    int32_t swd;
    int32_t twd;
    int32_t fip;
    int32_t fcs;
    int32_t foo;
    int32_t fos;
    int32_t st_space[20];
  };
  RR_VERIFY_TYPE_X86_ARCH(SupportedArch::x86, ::user_fpregs_struct,
                          user_fpregs_struct);

  struct user_fpxregs_struct {
    uint16_t cwd;
    uint16_t swd;
    uint16_t twd;
    uint16_t fop;
    int32_t fip;
    int32_t fcs;
    int32_t foo;
    int32_t fos;
    int32_t mxcsr;
    int32_t reserved;
    int32_t st_space[32];
    int32_t xmm_space[32];
    int32_t padding[56];
  };
#if defined(__i386__)
  RR_VERIFY_TYPE_ARCH(SupportedArch::x86, ::user_fpxregs_struct,
                      user_fpxregs_struct);
#endif

  struct sigcontext {
    uint16_t gs, __gsh;
    uint16_t fs, __fsh;
    uint16_t es, __esh;
    uint16_t ds, __dsh;
    uint32_t di;
    uint32_t si;
    uint32_t bp;
    uint32_t sp;
    uint32_t bx;
    uint32_t dx;
    uint32_t cx;
    uint32_t ax;
    uint32_t trapno;
    uint32_t err;
    uint32_t ip;
    uint16_t cs, __csh;
    uint32_t flags;
    uint32_t sp_at_signal;
    uint16_t ss, __ssh;
    uint32_t fpstate;
    uint32_t oldmask;
    uint32_t cr2;
  };
  RR_VERIFY_TYPE_ARCH(SupportedArch::x86, ::sigcontext, sigcontext);

  struct user {
    user_regs_struct regs;
    int u_fpvalid;
    user_fpregs_struct i387;
    uint32_t u_tsize;
    uint32_t u_dsize;
    uint32_t u_ssize;
    uint32_t start_code;
    uint32_t start_stack;
    int32_t signal;
    int reserved;
    ptr<user_regs_struct> u_ar0;
    ptr<user_fpregs_struct> u_fpstate;
    uint32_t magic;
    char u_comm[32];
    int u_debugreg[8];
  };
  RR_VERIFY_TYPE_X86_ARCH(SupportedArch::x86, ::user, user);

  struct stat_t {
    dev_t st_dev;
    unsigned_short __pad1;
    ino_t st_ino;
    mode_t st_mode;
    nlink_t st_nlink;
    uid_t st_uid;
    gid_t st_gid;
    dev_t st_rdev;
    unsigned_short __pad2;
    off_t st_size;
    blksize_t st_blksize;
    blkcnt_t st_blocks;
    timespec st_atim;
    timespec st_mtim;
    timespec st_ctim;
    unsigned_long __unused4;
    unsigned_long __unused5;
  };
  // Doesn't verify on x86-32 where various fields are 64 bits because
  // we need to access large files/filesystems.

  struct __attribute__((packed)) stat64_t {
    dev_t st_dev;
    unsigned_int __pad1;
    ino_t __st_ino;
    mode_t st_mode;
    nlink_t st_nlink;
    uid_t st_uid;
    gid_t st_gid;
    dev_t st_rdev;
    unsigned_int __pad2;
    off64_t st_size;
    blksize_t st_blksize;
    blkcnt64_t st_blocks;
    timespec st_atim;
    timespec st_mtim;
    timespec st_ctim;
    ino64_t st_ino;
  };
  RR_VERIFY_TYPE_ARCH(SupportedArch::x86, struct ::stat64, struct stat64_t);

  struct semid64_ds {
    ipc64_perm sem_perm;
    __kernel_time_t sem_otime;
    __kernel_ulong_t sem_otime_high;
    __kernel_time_t sem_ctime;
    __kernel_ulong_t sem_ctime_high;
    __kernel_ulong_t sem_nsems;
    __kernel_ulong_t __unused3;
    __kernel_ulong_t __unused4;
  };
  RR_VERIFY_TYPE_ARCH(SupportedArch::x86, struct ::semid64_ds, struct semid64_ds);

  struct __attribute__((packed)) ethtool_rx_flow_spec {
    uint32_t flow_type;
    char h_u[52];
    char h_ext[20];
    char m_u[52];
    char m_ext[20];
    uint64_t ring_cookie;
    uint32_t location;
  };
  RR_VERIFY_TYPE_ARCH(SupportedArch::x86, struct ::ethtool_rx_flow_spec, struct ethtool_rx_flow_spec);

  struct __attribute__((packed)) ethtool_rxnfc {
    uint32_t cmd;
    uint32_t flow_type;
    uint64_t data;
    struct ethtool_rx_flow_spec fs;
    union {
      uint32_t rule_cnt;
      uint32_t rss_context;
    };
    uint32_t rule_locs[0];
  };
  RR_VERIFY_TYPE_ARCH(SupportedArch::x86, struct ::ethtool_rxnfc, struct ethtool_rxnfc);
};

// Archs that inherit Linux's "generic" data structures
template <SupportedArch arch_, typename wordsize>
struct GenericArch : public BaseArch<arch_, wordsize> {
  // All architectures using the generic syscall table only ever use 32-bit
  // UIDs. See explanation of legacy_uid_t above.
  typedef uint32_t legacy_uid_t;
  typedef uint32_t legacy_gid_t;

  // See kernel include/uapi/asm-generic/stat.h
  struct stat_t {
    typename BaseArch<arch_, wordsize>::unsigned_long st_dev;
    typename BaseArch<arch_, wordsize>::unsigned_long st_ino;
    typename BaseArch<arch_, wordsize>::unsigned_int st_mode;
    typename BaseArch<arch_, wordsize>::unsigned_int st_nlink;
    typename BaseArch<arch_, wordsize>::unsigned_int st_uid;
    typename BaseArch<arch_, wordsize>::unsigned_int st_gid;
    typename BaseArch<arch_, wordsize>::unsigned_long st_rdev;
    typename BaseArch<arch_, wordsize>::unsigned_long __pad1;
    typename BaseArch<arch_, wordsize>::signed_long st_size;
    typename BaseArch<arch_, wordsize>::signed_int st_blksize;
    typename BaseArch<arch_, wordsize>::signed_int __pad2;
    typename BaseArch<arch_, wordsize>::signed_long st_blocks;
    typename BaseArch<arch_, wordsize>::timespec st_atim;
    typename BaseArch<arch_, wordsize>::timespec st_mtim;
    typename BaseArch<arch_, wordsize>::timespec st_ctim;
    typename BaseArch<arch_, wordsize>::unsigned_int __rr_unused[2];
  };

  struct semid64_ds {
    typename BaseArch<arch_, wordsize>::ipc64_perm sem_perm;
    uint64_t sem_otime;
    uint64_t sem_ctime;
    typename BaseArch<arch_, wordsize>::unsigned_long sem_nsems;
    typename BaseArch<arch_, wordsize>::unsigned_long __unused3;
    typename BaseArch<arch_, wordsize>::unsigned_long __unused4;
  };

  struct stat64_t : public stat_t {};
};

struct ARM64Arch : public GenericArch<SupportedArch::aarch64, WordSize64Defs> {
  typedef ARM64Arch Arch64;

  static const uint8_t default_virtual_address_size = 47;

  static const size_t elfmachine = EM::AARCH64;
  static const size_t elfendian = ELFENDIAN::DATA2LSB;

  static const MmapCallingSemantics mmap_semantics = RegisterArguments;
  static const CloneTLSType clone_tls_type = PthreadStructurePointer;
  static const CloneParameterOrdering clone_parameter_ordering =
      FlagsStackParentTLSChild;
  static const SelectCallingSemantics select_semantics =
      SelectRegisterArguments;

#include "SyscallEnumsGeneric.generated"

  // Architecture specific ptrace commands
  static const int PTRACE_SYSEMU = 31;
  static const int PTRACE_SYSEMU_SINGLESTEP = 32;

  struct user_pt_regs {
    uint64_t x[31];
    uint64_t sp;
    uint64_t pc;
    uint64_t pstate;
  };
  typedef struct user_pt_regs user_regs_struct;

#if defined (__i386__)
  typedef struct {
    uint64_t parts[2];
  } __uint128_t;
#endif
  struct user_fpsimd_state {
    __uint128_t vregs[32];
    uint32_t fpsr;
    uint32_t fpcr;
    uint32_t rr_reserved[2];
  };
  typedef struct user_fpsimd_state user_fpregs_struct;

  struct hw_breakpoint_ctrl {
    uint32_t enabled:1;
    uint32_t priv:2;
    uint32_t type:2;
    uint32_t length:8;
    uint32_t _pad:19;
  };
  static_assert(sizeof(hw_breakpoint_ctrl) == sizeof(uint32_t), "Size mismatch");

  struct hw_bp {
    uint64_t addr;
    hw_breakpoint_ctrl ctrl;
    uint32_t _pad;
  };

  struct user_hwdebug_state {
    uint32_t dbg_info;
    uint32_t pad;
    struct hw_bp dbg_regs[16];
  };

  // Also defined as mcontext_t in some headers
  struct __attribute((aligned(16))) sigcontext {
    __u64 fault_addr;
    user_pt_regs regs;
    // ISA extension state follows here
    unsigned char __reserved[4096] __attribute((aligned(16)));
  };

  // Also defined as ucontext_t in some headers
  struct ucontext {
    unsigned long	uc_flags;
    ptr<ucontext> uc_link;
    stack_t		  uc_stack;
    kernel_sigset_t	  uc_sigmask;
    /* 128 bytes are reserved for the sigmask so reflect that here */
    uint8_t __unused1[1024 / 8 - sizeof(kernel_sigset_t)];
    struct sigcontext uc_mcontext;
  };

  struct rt_sigframe {
    siginfo_t info;
    struct ucontext uc;
  };

  RR_VERIFY_TYPE_ARCH(SupportedArch::aarch64, struct ::stat, struct stat_t);
  RR_VERIFY_TYPE_ARCH(SupportedArch::aarch64, struct ::semid64_ds, struct semid64_ds);

  struct ethtool_rx_flow_spec {
    uint32_t flow_type;
    char h_u[52];
    char h_ext[20];
    char m_u[52];
    char m_ext[20];
    uint64_t ring_cookie;
    uint32_t location;
  };
  RR_VERIFY_TYPE_ARCH(SupportedArch::aarch64, struct ::ethtool_rx_flow_spec, struct ethtool_rx_flow_spec);

  struct ethtool_rxnfc {
    uint32_t cmd;
    uint32_t flow_type;
    uint64_t data;
    struct ethtool_rx_flow_spec fs;
    union {
      uint32_t rule_cnt;
      uint32_t rss_context;
    };
    uint32_t rule_locs[0];
  };
  RR_VERIFY_TYPE_ARCH(SupportedArch::aarch64, struct ::ethtool_rxnfc, struct ethtool_rxnfc);

<<<<<<< HEAD
  struct user_pac_mask {
    uint64_t data_mask;
    uint64_t insn_mask;
  };
=======
  RR_VERIFY_TYPE_ARCH(SupportedArch::aarch64, struct ::flock, _flock);
  RR_VERIFY_TYPE_ARCH(SupportedArch::aarch64, struct ::rlimit, rlimit);
  RR_VERIFY_TYPE_ARCH(SupportedArch::x86_64, struct ::statfs, statfs_t);
  RR_VERIFY_TYPE_ARCH(SupportedArch::x86_64, struct ::dirent, dirent);
>>>>>>> 7fe1e367

  struct user_pac_address_keys {
    __uint128_t apiakey;
    __uint128_t apibkey;
    __uint128_t	apdakey;
    __uint128_t apdbkey;
  };

  struct user_pac_generic_keys {
    __uint128_t apgakey;
  };
};

#define RR_ARCH_FUNCTION(f, arch, args...)                                     \
  switch (arch) {                                                              \
    default:                                                                   \
      DEBUG_ASSERT(0 && "Unknown architecture");                               \
      RR_FALLTHROUGH;                                                          \
    case x86:                                                                  \
      return f<rr::X86Arch>(args);                                             \
    case x86_64:                                                               \
      return f<rr::X64Arch>(args);                                             \
    case aarch64:                                                              \
      return f<rr::ARM64Arch>(args);                                           \
  }

#include "SyscallHelperFunctions.generated"

/**
 * Return true if |ptr| in task |t| points to an invoke-syscall instruction,
 * and if so, return the architecture for which this is a syscall in *arch.
 */
bool get_syscall_instruction_arch(Task* t, remote_code_ptr ptr,
                                  SupportedArch* arch, bool* ok=nullptr);

/**
 * Return true if |ptr| in task |t| points to an invoke-syscall instruction.
 */
bool is_at_syscall_instruction(Task* t, remote_code_ptr ptr, bool* ok=nullptr);

/**
 * Return the code bytes of an invoke-syscall instruction. The vector must
 * have the length given by |syscall_instruction_length|.
 */
std::vector<uint8_t> syscall_instruction(SupportedArch arch);

/**
 * Return the length of all invoke-syscall instructions. Currently,
 * they must all have the same length!
 */
ssize_t syscall_instruction_length(SupportedArch arch);

/**
 * Return the length of the breakpoint instruction.
 */
ssize_t bkpt_instruction_length(SupportedArch arch);

// The maximum breakpoint instruction length for any architecture
static const int MAX_BKPT_INSTRUCTION_LENGTH = 4;

/**
 * Return the length of the vsyscall invocation pattern. Currently,
 * we only support patterns of the form movq %addr, %rax; callq *%rax.
 */
ssize_t vsyscall_entry_length(SupportedArch arch);

/**
 * Return the length of the mov (m),r instruction we use to cause intentional,
 * conditional, memory traps.
 */
ssize_t movrm_instruction_length(SupportedArch arch);

void set_arch_siginfo(const siginfo_t& siginfo, SupportedArch a, void* dest,
                      size_t dest_size);

size_t sigaction_sigset_size(SupportedArch arch);

size_t user_regs_struct_size(SupportedArch arch);
size_t user_fpregs_struct_size(SupportedArch arch);

/* Returns the number of bits necessary for this particular virtual address. */
uint8_t virtual_address_size(SupportedArch arch, remote_ptr<void> ptr);
/* Returns the number of bits supported by default on this architecture for
 * *userspace* virtual addresses.
 */
uint8_t default_virtual_address_size(SupportedArch arch);

#if defined(__i386__)
typedef X86Arch NativeArch;
#elif defined(__x86_64__)
typedef X64Arch NativeArch;
#elif defined(__aarch64__)
typedef ARM64Arch NativeArch;
#else
#error need to define new NativeArch
#endif

} // namespace rr

#endif /* RR_KERNEL_ABI_H */<|MERGE_RESOLUTION|>--- conflicted
+++ resolved
@@ -2656,17 +2656,15 @@
   };
   RR_VERIFY_TYPE_ARCH(SupportedArch::aarch64, struct ::ethtool_rxnfc, struct ethtool_rxnfc);
 
-<<<<<<< HEAD
-  struct user_pac_mask {
-    uint64_t data_mask;
-    uint64_t insn_mask;
-  };
-=======
   RR_VERIFY_TYPE_ARCH(SupportedArch::aarch64, struct ::flock, _flock);
   RR_VERIFY_TYPE_ARCH(SupportedArch::aarch64, struct ::rlimit, rlimit);
   RR_VERIFY_TYPE_ARCH(SupportedArch::x86_64, struct ::statfs, statfs_t);
   RR_VERIFY_TYPE_ARCH(SupportedArch::x86_64, struct ::dirent, dirent);
->>>>>>> 7fe1e367
+
+  struct user_pac_mask {
+    uint64_t data_mask;
+    uint64_t insn_mask;
+  };
 
   struct user_pac_address_keys {
     __uint128_t apiakey;
